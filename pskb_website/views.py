"""
Main views of PSKB app
"""

from functools import wraps

from flask import redirect, url_for, session, request, render_template, flash, json, g

from . import app
from . import remote
from . import models
from . import forms


def login_required(f):
    @wraps(f)
    def decorated_function(*args, **kwargs):
        if 'github_token' not in session:
            # Save off the page so we can redirect them to what they were
            # trying to view after logging in.
            session['previously_requested_page'] = request.url

            return redirect(url_for('login'))

        return f(*args, **kwargs)

    return decorated_function


@app.route('/')
def index():
    # FIXME: This should only fetch the most recent x number.
    articles = models.get_available_articles(published=True)

    file_details = models.read_file('welcome.md', rendered_text=True)

    text = u''
    if file_details is not None:
        text = file_details.text

    g.index_active = True
    return render_template('index.html', articles=articles, welcome_text=text,
                           stacks=forms.STACK_OPTIONS)


@app.route('/login')
def login():
    prev_url = session.get('previously_requested_page')

    # See if user got here from write page and highlight that tab to indicate
    # that they're trying to write and the click succeeded in getting them
    # closer to writing; specific suggestion from Ed.
    if prev_url is not None and '/write/' in prev_url:
        g.write_active = True

    return render_template('login.html')


@app.route('/gh_rate_limit')
def gh_rate_limit():
    """Debug request to view rate limit on Github"""

    return repr(remote.check_rate_limit())


@app.route('/faq')
def faq():
    g.faq_active = True

    file_details = models.read_file('faq.md', rendered_text=True)
    return render_template('faq.html', details=file_details)


@app.route('/github_login')
def github_login():
    return remote.github.authorize(callback=url_for('authorized', _external=True))


@app.route('/logout')
@login_required
def logout():
    session.pop('github_token', None)
    session.pop('login', None)
    session.pop('name', None)

    return redirect(url_for('index'))


@app.route('/github/authorized')
def authorized():
    resp = remote.github.authorized_response()
    if resp is None:
        flash('Access denied: reason=%s error=%s' % (
              request.args['error'], request.args['error_description']),
              category='error')
        return redirect(url_for('index'))

    session['github_token'] = (resp['access_token'], '')

    user = models.find_user()

    if user.name:
        session['name'] = user.name

    if user.login:
        session['login'] = user.login

        if 'name' not in session:
            session['name'] = user.login

    url = session.pop('previously_requested_page', None)
    if url is not None:
        return redirect(url)

    flash('Thanks for logging in. You can now <a href="/review/"> review unpublished tutorials</a> and <a href="/write/">write new tutorials</a>.', category='info')

    return redirect(url_for('user_profile'))


@app.route('/user/<author_name>', methods=['GET'])
@app.route('/user/', defaults={'author_name': None})
def user_profile(author_name):
    user = models.find_user(author_name)
    if not user:
        flash('Unable to find user "%s"' % (author_name), category='error')
        return redirect(url_for('index'))

    articles = models.get_articles_for_author(user.login)

    g.profile_active = True
    return render_template('profile.html', user=user, articles=articles)


@app.route('/write/<path:article_path>/', methods=['GET'])
@app.route('/write/', defaults={'article_path': None})
@login_required
def write(article_path):
    article = None
    branch_article = False
    g.write_active = True
    selected_stack = None

    if article_path is not None:
        article = models.read_article(article_path, rendered_text=False)

        if article.sha is None:
            article.sha = ''

        # Only allowing a single stack choice now but the back-end article
        # model can handle multiple.
        if article.stacks:
            selected_stack = article.stacks[0]

        user = models.find_user(session['login'])
        if user is None:
            flash('Cannot save unless logged in', category='error')
            return render_template('index.html'), 404

        if user.login != article.author_name:
            branch_article = True

    return render_template('editor.html', article=article,
                           branch_article=branch_article,
                           stacks=forms.STACK_OPTIONS,
                           selected_stack=selected_stack)


# Special 'hidden' URL to import articles to secondary repo
@app.route('/partner/import/')
@login_required
def partner_import():
    article = None
    branch_article = False
    g.write_active = True
    secondary_repo = True

    flash('You are posting an article to the partner repository!',
          category='info')

    return render_template('editor.html', article=article,
                           branch_article=branch_article,
                           secondary_repo=secondary_repo)


# Special 'hidden' URL to import articles to secondary repo
@app.route('/partner/import/')
@login_required
def partner_import():
    article = None
    branch_article = False
    g.write_active = True
    secondary_repo = True

    flash('You are posting an article to the partner repository!',
          category='info')

    return render_template('editor.html', article=article,
                           branch_article=branch_article,
                           secondary_repo=secondary_repo)


@app.route('/review/<path:article_path>', methods=['GET'])
@app.route('/review/', defaults={'article_path': None}, methods=['GET'])
def review(article_path):
<<<<<<< HEAD
    if article_path is None:
        g.review_active = True
=======
    g.review_active = True

    if article_path is None:
>>>>>>> b66f7b31
        articles = models.get_available_articles(published=False)
        return render_template('review.html', articles=articles,
                               stacks=forms.STACK_OPTIONS)

    branch = request.args.get('branch', 'master')
    article = models.read_article(article_path, branch=branch)

    if article is None:
        flash('Failed reading article', category='error')
        return redirect(url_for('index'))

    login = session.get('login', None)

    # Only allow editing if user is logged in and it's the master branch (i.e.
    # they can branch from it) or it's their own branch.
    if (login and branch == 'master') or login == branch:
        allow_edits = True
    else:
        allow_edits = False

    # Use http as canonical protocol for url to avoid having two separate
    # comment threads for an article. Disqus uses this variable to save
    # comments.
    canonical_url = request.base_url.replace('https://', 'http://')

    form = forms.SignupForm()

    return render_template('article.html',
                           article=article,
                           allow_edits=allow_edits,
                           canonical_url=canonical_url,
                           form=form)

# URL for articles from hackhands blog -- these articles are not editable.
@app.route('/partner/<path:article_path>', methods=['GET'])
@app.route('/partner/', defaults={'article_path': None}, methods=['GET'])
def partner(article_path):
    g.review_active = True

    try:
        repo_path = '%s/%s' % (app.config['SECONDARY_REPO_OWNER'],
                               app.config['SECONDARY_REPO_NAME'])
    except KeyError:
        flash('No secondardy article configuration', category='error')
        return redirect(url_for('index'))

    if article_path is None:
        articles = models.get_available_articles(published=True,
                                                 repo_path=repo_path)
        return render_template('review.html', articles=articles)

    article = models.read_article(article_path, repo_path=repo_path)
    if article is None:
        flash('Failed reading article', category='error')
        return redirect(url_for('index'))

    # Use http as canonical protocol for url to avoid having two separate
    # comment threads for an article. Disqus uses this variable to save
    # comments.
    canonical_url = request.base_url.replace('https://', 'http://')

    form = forms.SignupForm()

    return render_template('article.html',
                           article=article,
                           allow_edits=False,
                           canonical_url=canonical_url,
                           form=form,
                           disclaimer=True)

# URL for articles from hackhands blog -- these articles are not editable.
@app.route('/partner/<path:article_path>', methods=['GET'])
@app.route('/partner/', defaults={'article_path': None}, methods=['GET'])
def partner(article_path):
    g.review_active = True

    try:
        repo_path = '%s/%s' % (app.config['SECONDARY_REPO_OWNER'],
                               app.config['SECONDARY_REPO_NAME'])
    except KeyError:
        flash('No secondardy article configuration', category='error')
        return redirect(url_for('index'))

    if article_path is None:
        articles = models.get_available_articles(published=True,
                                                 repo_path=repo_path)
        return render_template('review.html', articles=articles)

    article = models.read_article(article_path, repo_path=repo_path)
    if article is None:
        flash('Failed reading article', category='error')
        return redirect(url_for('index'))

    # Use http as canonical protocol for url to avoid having two separate
    # comment threads for an article. Disqus uses this variable to save
    # comments.
    canonical_url = request.base_url.replace('https://', 'http://')

    return render_template('article.html',
                           article=article,
                           allow_edits=False,
                           canonical_url=canonical_url,
                           disclaimer=True)


@app.route('/save/', methods=['POST'])
@login_required
def save():
    user = models.find_user(session['login'])
    if user is None:
        flash('Cannot save unless logged in', category='error')
        return render_template('index.html'), 404

    # Data is stored in form with input named content which holds json. The
    # json has the 'real' data in the 'content' key.
    content = json.loads(request.form['content'])['content']

    path = request.form['path']
    title = request.form['title']
    sha = request.form['sha']

    # Form only accepts 1 stack right now but we can handle multiple on the
    # back-end.
    if not request.form['stacks']:
        stacks = None
    else:
        stacks = request.form.getlist('stacks')

    if path:
        message = 'Updates to %s' % (title)
    else:
        message = 'New article %s' % (title)

    # Hidden option for admin to save articles to our other repo that's not
    # editable
    repo_path = None
    if request.form.get('secondary_repo', None) is not None:
        repo_path = '%s/%s' % (app.config['SECONDARY_REPO_OWNER'],
                               app.config['SECONDARY_REPO_NAME'])

    article = models.branch_or_save_article(title, path, message, content,
                                            user.login, user.email, sha,
<<<<<<< HEAD
                                            repo_path=repo_path)
=======
                                            user.avatar_url,
                                            stacks=stacks,
                                            repo_path=repo_path,
                                            author_real_name=user.name)
>>>>>>> b66f7b31

    # Successful creation
    if article:
        if repo_path is not None:
            url = url_for('partner', article_path=article.path,
                          branch=article.branch)
        else:
            url = url_for('review', article_path=article.path,
                          branch=article.branch)

        return redirect(url)

    flash('Failed creating article on github', category='error')
    return redirect(url_for('index'))


@app.route('/subscribe/', methods=['POST'])
def subscribe():
    form = forms.SignupForm()

    # Note this helper automatically grabs request.form
    if form.validate_on_submit():
        app.logger.debug('Adding new subscriber: %s - %s' % (form.email.data,
                                                             form.stacks.data))

        sub_id = models.add_subscriber(form.email.data, form.stacks.data)
        if not sub_id:
            flash('Failed adding to list', category='error')
        else:
            flash('Thanks for subscribing!', category='info')

        return redirect(request.referrer)
    else:
        for input_name, errors in form.errors.iteritems():
            for error in errors:
                flash('%s - %s' % (input_name, error), category='error')

        return redirect(request.referrer)<|MERGE_RESOLUTION|>--- conflicted
+++ resolved
@@ -182,34 +182,12 @@
                            secondary_repo=secondary_repo)
 
 
-# Special 'hidden' URL to import articles to secondary repo
-@app.route('/partner/import/')
-@login_required
-def partner_import():
-    article = None
-    branch_article = False
-    g.write_active = True
-    secondary_repo = True
-
-    flash('You are posting an article to the partner repository!',
-          category='info')
-
-    return render_template('editor.html', article=article,
-                           branch_article=branch_article,
-                           secondary_repo=secondary_repo)
-
-
 @app.route('/review/<path:article_path>', methods=['GET'])
 @app.route('/review/', defaults={'article_path': None}, methods=['GET'])
 def review(article_path):
-<<<<<<< HEAD
+    g.review_active = True
+
     if article_path is None:
-        g.review_active = True
-=======
-    g.review_active = True
-
-    if article_path is None:
->>>>>>> b66f7b31
         articles = models.get_available_articles(published=False)
         return render_template('review.html', articles=articles,
                                stacks=forms.STACK_OPTIONS)
@@ -278,40 +256,6 @@
                            allow_edits=False,
                            canonical_url=canonical_url,
                            form=form,
-                           disclaimer=True)
-
-# URL for articles from hackhands blog -- these articles are not editable.
-@app.route('/partner/<path:article_path>', methods=['GET'])
-@app.route('/partner/', defaults={'article_path': None}, methods=['GET'])
-def partner(article_path):
-    g.review_active = True
-
-    try:
-        repo_path = '%s/%s' % (app.config['SECONDARY_REPO_OWNER'],
-                               app.config['SECONDARY_REPO_NAME'])
-    except KeyError:
-        flash('No secondardy article configuration', category='error')
-        return redirect(url_for('index'))
-
-    if article_path is None:
-        articles = models.get_available_articles(published=True,
-                                                 repo_path=repo_path)
-        return render_template('review.html', articles=articles)
-
-    article = models.read_article(article_path, repo_path=repo_path)
-    if article is None:
-        flash('Failed reading article', category='error')
-        return redirect(url_for('index'))
-
-    # Use http as canonical protocol for url to avoid having two separate
-    # comment threads for an article. Disqus uses this variable to save
-    # comments.
-    canonical_url = request.base_url.replace('https://', 'http://')
-
-    return render_template('article.html',
-                           article=article,
-                           allow_edits=False,
-                           canonical_url=canonical_url,
                            disclaimer=True)
 
 
@@ -352,14 +296,10 @@
 
     article = models.branch_or_save_article(title, path, message, content,
                                             user.login, user.email, sha,
-<<<<<<< HEAD
-                                            repo_path=repo_path)
-=======
                                             user.avatar_url,
                                             stacks=stacks,
                                             repo_path=repo_path,
                                             author_real_name=user.name)
->>>>>>> b66f7b31
 
     # Successful creation
     if article:
