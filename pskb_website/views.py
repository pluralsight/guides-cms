"""
Main views of PSKB app
"""

from functools import wraps
import os
import uuid

from flask import redirect, Response, url_for, session, request, render_template, flash, json, jsonify, g

from . import app
from . import remote
from . import models
from . import forms
from . import tasks


def login_required(f):
    """
    Decorator to require login and save URL for redirecting user after login
    """

    @wraps(f)
    def decorated_function(*args, **kwargs):
        if 'github_token' not in session:
            # Save off the page so we can redirect them to what they were
            # trying to view after logging in.
            session['previously_requested_page'] = request.url

            return redirect(url_for('login'))

        return f(*args, **kwargs)

    return decorated_function


@app.route('/')
def index():
    # FIXME: This should only fetch the most recent x number.
    articles = models.get_available_articles(published=True)

    file_details = models.read_file('welcome.md', rendered_text=True)

    text = u''
    if file_details is not None:
        text = file_details.text

    g.index_active = True
    return render_template('index.html', articles=articles, welcome_text=text,
                           stacks=forms.STACK_OPTIONS)


@app.route('/login')
def login():
    prev_url = session.get('previously_requested_page')

    # See if user got here from write page and highlight that tab to indicate
    # that they're trying to write and the click succeeded in getting them
    # closer to writing; specific suggestion from Ed.
    if prev_url is not None and '/write/' in prev_url:
        g.write_active = True

    return render_template('login.html')


@app.route('/gh_rate_limit')
def gh_rate_limit():
    """Debug request to view rate limit on Github"""

    return repr(remote.check_rate_limit())


@app.route('/faq')
def faq():
    g.faq_active = True

    file_details = models.read_file('faq.md', rendered_text=True)
    return render_template('faq.html', details=file_details)


@app.route('/github_login')
def github_login():
    return remote.github.authorize(callback=url_for('authorized', _external=True))


@app.route('/logout')
@login_required
def logout():
    session.pop('github_token', None)
    session.pop('login', None)
    session.pop('name', None)

    return redirect(url_for('index'))


@app.route('/github/authorized')
def authorized():
    """URL for Github auth callback"""

    resp = remote.github.authorized_response()
    if resp is None:
        flash('Access denied: reason=%s error=%s' % (
              request.args['error'], request.args['error_description']),
              category='error')
        return redirect(url_for('index'))

    session['github_token'] = (resp['access_token'], '')
    session['collaborator'] = False

    user = models.find_user()
    if user is None:
        flash('Unable to read user from Github API')
        return redirect(url_for('index'))

    if user.name:
        session['name'] = user.name

    if user.login:
        session['login'] = user.login

        if 'name' not in session:
            session['name'] = user.login

        session['collaborator'] = user.is_collaborator()

    url = session.pop('previously_requested_page', None)
    if url is not None:
        return redirect(url)

    flash('Thanks for logging in. You can now <a href="/review/"> review unpublished tutorials</a> and <a href="/write/">write new tutorials</a>.', category='info')

    return redirect(url_for('user_profile'))


# Note this URL is directly linked to the filters.url_for_user filter.
# These must be changed together!
@app.route('/user/<author_name>', methods=['GET'])
@app.route('/user/', defaults={'author_name': None})
def user_profile(author_name):
    user = models.find_user(author_name)
    if not user:
        flash('Unable to find user "%s"' % (author_name), category='error')
        return redirect(url_for('index'))

    articles = models.get_articles_for_author(user.login)

    g.profile_active = True
    return render_template('profile.html', user=user, articles=articles)


@app.route('/write/<path:article_path>/', methods=['GET'])
@app.route('/write/', defaults={'article_path': None})
@login_required
def write(article_path):
    article = None
    branch_article = False
    g.write_active = True
    selected_stack = None

    if article_path is not None:
<<<<<<< HEAD
        branch = request.args.get('branch', 'master')
=======
        branch = request.args.get('branch', u'master')
>>>>>>> 0cc68427
        article = models.read_article(article_path, rendered_text=False,
                                      branch=branch)

        if article.sha is None:
            article.sha = ''

        # Only allowing a single stack choice now but the back-end article
        # model can handle multiple.
        if article.stacks:
            selected_stack = article.stacks[0]

        user = models.find_user(session['login'])
        if user is None:
            flash('Cannot save unless logged in', category='error')
            return render_template('index.html'), 404

        if user.login != article.author_name:
            branch_article = True

    return render_template('editor.html', article=article,
                           branch_article=branch_article,
                           stacks=forms.STACK_OPTIONS,
                           selected_stack=selected_stack)


@app.route('/partner/import/')
@login_required
def partner_import():
    """Special 'hidden' URL to import articles to secondary repo"""

    article = None
    branch_article = False
    g.write_active = True
    secondary_repo = True

    flash('You are posting an article to the partner repository!',
          category='info')

    return render_template('editor.html', article=article,
                           branch_article=branch_article,
                           secondary_repo=secondary_repo)


# Note this URL is directly linked to the filters.url_for_article filter.
# These must be changed together!
@app.route('/review/<path:article_path>', methods=['GET'])
@app.route('/review/', defaults={'article_path': None}, methods=['GET'])
def review(article_path):
    g.review_active = True

    if article_path is None:
        articles = models.get_available_articles(published=False)
        return render_template('review.html', articles=articles,
                               stacks=forms.STACK_OPTIONS)

    branch = request.args.get('branch', u'master')
    article = models.read_article(article_path, branch=branch)

    if article is None:
        flash('Failed reading article', category='error')
        return redirect(url_for('index'))

    login = session.get('login', None)
    collaborator = session.get('collaborator', False)

    # Always allow editing to help illustrate to viewers they can contribute.
    # We'll redirect them to login if they aren't already logged in.
    allow_edits = True

    if login == branch or article.author_name == login:
        allow_delete = True
    else:
        allow_delete = False

    # Use http as canonical protocol for url to avoid having two separate
    # comment threads for an article. Disqus uses this variable to save
    # comments.
    canonical_url = request.base_url.replace('https://', 'http://')

    form = forms.SignupForm()

    # Filter out the current branch from the list of branches
    branches = [b for b in article.branches if b != branch]

    # Always include a link to original article if this is a branched version
<<<<<<< HEAD
    if branch != 'master':
        branches.append('master')
=======
    if branch != u'master':
        branches.append(u'master')
>>>>>>> 0cc68427

    return render_template('article.html',
                           article=article,
                           allow_edits=allow_edits,
                           allow_delete=allow_delete,
                           canonical_url=canonical_url,
                           form=form,
                           branches=branches,
<<<<<<< HEAD
                           visible_branch=branch)
=======
                           visible_branch=branch,
                           collaborator=collaborator)
>>>>>>> 0cc68427

@app.route('/partner/<path:article_path>', methods=['GET'])
@app.route('/partner/', defaults={'article_path': None}, methods=['GET'])
def partner(article_path):
    """
    URL for articles from hackhands blog -- these articles are not
    editable.
    """

    g.review_active = True

    try:
        repo_path = '%s/%s' % (app.config['SECONDARY_REPO_OWNER'],
                               app.config['SECONDARY_REPO_NAME'])
    except KeyError:
        flash('No secondary article configuration', category='error')
        return redirect(url_for('index'))

    if article_path is None:
        articles = models.get_available_articles(published=True,
                                                 repo_path=repo_path)
        return render_template('review.html', articles=articles)

    article = models.read_article(article_path, repo_path=repo_path)
    if article is None:
        flash('Failed reading article', category='error')
        return redirect(url_for('index'))

    # Use http as canonical protocol for url to avoid having two separate
    # comment threads for an article. Disqus uses this variable to save
    # comments.
    canonical_url = request.base_url.replace('https://', 'http://')

    form = forms.SignupForm()

    return render_template('article.html',
                           article=article,
                           allow_edits=False,
                           canonical_url=canonical_url,
                           form=form,
                           disclaimer=True)


@app.route('/save/', methods=['POST'])
@login_required
def save():
    user = models.find_user(session['login'])
    if user is None:
        flash('Cannot save unless logged in', category='error')
        return render_template('index.html'), 404

    content = request.form['content']
    path = request.form['path']
    title = request.form['title']
    sha = request.form['sha']

    # Form only accepts 1 stack right now but we can handle multiple on the
    # back-end.
    if not request.form['stacks']:
        stacks = None
    else:
        stacks = request.form.getlist('stacks')

    if path:
        message = 'Updates to "%s"' % (title)
    else:
        message = 'New article, "%s"' % (title)

    # Hidden option for admin to save articles to our other repo that's not
    # editable
    repo_path = None
    if request.form.get('secondary_repo', None) is not None:
        repo_path = '%s/%s' % (app.config['SECONDARY_REPO_OWNER'],
                               app.config['SECONDARY_REPO_NAME'])

    article = models.branch_or_save_article(title, path, message, content,
                                            user.login, user.email, sha,
                                            user.avatar_url,
                                            stacks=stacks,
                                            repo_path=repo_path,
                                            author_real_name=user.name)

    if not article:
        flash('Failed creating article on github', category='error')
        return redirect(url_for('index'))

    if repo_path is not None:
        return redirect(url_for('partner', article_path=article.path,
                                branch=article.branch))

    url = url_for('review', article_path=article.path, branch=article.branch)

    # Update file listing but only if the article is unpublished. Publishing an
    # article and updating that listing is a separate action.
    if not article.published:
        author_url = url_for('user_profile', author_name=article.author_name)
        tasks.update_listing(url, article.title, author_url,
                             article.author_name, user.login, user.email,
                             stacks=article.stacks, branch=article.branch,
                             published=False)

    return redirect(url)


@app.route('/delete/', methods=['POST'])
@login_required
def delete():
    user = models.find_user(session['login'])
    if user is None:
        flash('Cannot delete unless logged in', category='error')
        return render_template('index.html'), 404

    path = request.form['path']
    branch = request.form['branch']

    article = models.read_article(path, rendered_text=False, branch=branch)

    if article is None:
        flash('Cannot find article to delete', category='error')
        return redirect(url_for('index'))

    if not models.delete_article(article, 'Removing article', user.login,
                                 user.email):
        flash('Failed removing article', category='error')
    else:
        flash('Article successfully deleted', category='info')

    # This article should have only been on one of these lists but trying to
    # remove it doesn't hurt so just forcefully remove it from both just in
    # case.
    published = False
    tasks.remove_from_listing(article.title, published, user.login, user.email,
                              branch=article.branch)

    published = not published
    tasks.remove_from_listing(article.title, published, user.login, user.email,
                              branch=article.branch)

    return redirect(url_for('index'))


<<<<<<< HEAD
@app.route('/delete/', methods=['POST'])
@login_required
def delete():
    user = models.find_user(session['login'])
    if user is None:
        flash('Cannot delete unless logged in', category='error')
        return render_template('index.html'), 404

    path = request.form['path']
    branch = request.form['branch']

    article = models.read_article(path, rendered_text=False, branch=branch)

    if article is None:
        flash('Cannot find article to delete', category='error')
        return redirect(url_for('index'))

    if not models.delete_article(article, 'Removing article', user.login,
                                 user.email):
        flash('Failed removing article', category='error')
    else:
        flash('Article successfully deleted', category='info')

    return redirect(url_for('index'))
=======
@app.route('/publish/', methods=['POST'])
@login_required
def change_publish_status():
    """Publish or unpublish article via POST"""

    user = models.find_user(session['login'])
    if user is None:
        flash('Cannot change publish status unless logged in', category='error')
        return render_template('index.html'), 404

    if not user.is_collaborator():
        flash('Only official repository collaborators can change publish status on articles', category='error')
        return redirect('index.html')

    path = request.form['path']
    branch = request.form['branch']

    # Convert to int first b/c '0' will be True by bool()!
    publish_status = bool(int(request.form['publish_status']))

    if branch != u'master':
        flash('Cannot change publish status on articles from branches other than master', category='error')
        return redirect(url_for('review', article_path=path, branch=branch))

    article = models.read_article(path, rendered_text=False, branch=branch)
    if article is None:
        flash('Cannot find article to change publish status', category='error')
        return redirect(url_for('index'))

    author_url = url_for('user_profile', author_name=article.author_name)
    article_url = url_for('review', article_path=path)

    article.published = publish_status
    if not models.save_article_meta_data(article, user.login, user.email):
        flash('Failed updating article publish status', category='error')
        return redirect(article_url)

    tasks.update_listing(article_url, article.title, author_url,
                         article.author_name, user.login, user.email,
                         stacks=article.stacks, branch=article.branch,
                         published=publish_status)

    publishing = 'publish' if publish_status else 'unpublish'
    msg = 'The article has been queued up to %s. Please <a href="mailto: prateek-gupta@pluralsight.com">contact us</a> if the change does not show up within a few minutes.' % (publishing)

    flash(msg, category='info')

    return redirect(article_url)
>>>>>>> 0cc68427


@app.route('/subscribe/', methods=['POST'])
def subscribe():
    form = forms.SignupForm()

    # Note this helper automatically grabs request.form
    if form.validate_on_submit():
        app.logger.debug('Adding new subscriber: %s - %s' % (form.email.data,
                                                             form.stacks.data))

        sub_id = models.add_subscriber(form.email.data, form.stacks.data)
        if not sub_id:
            flash('Failed adding to list', category='error')
        else:
            flash('Thanks for subscribing!', category='info')

        return redirect(request.referrer)
    else:
        for input_name, errors in form.errors.iteritems():
            for error in errors:
                flash('%s - %s' % (input_name, error), category='error')

        return redirect(request.referrer)


<<<<<<< HEAD
@app.route('/img_upload/', methods=['POST'])
def img_upload():
    user = models.find_user(session['login'])
    if user is None:
        app.logger.error('Cannot upload image unless logged in')
        return Response(response='', status=500, mimetype='application/json')

    file_ = request.files['file']

    try:
        ext = file_.filename.split(os.extsep)[1]
    except IndexError:
        ext = ''

    # Always save images to master branch because image uploads might happen
    # before the article is saved so don't know the article name or branch to
    # save alongside.
    url = models.save_image(file_.stream, ext, 'Saving new article image',
                            user.login, user.email, branch='master')

    if url is None:
        app.logger.error('Failed uploading image')
        return Response(response='', status=500, mimetype='application/json')

    return Response(response=json.dumps(url), status=200,
                    mimetype='application/json')


=======
>>>>>>> 0cc68427
@app.errorhandler(500)
def internal_error(error):
    return render_template('error.html'), 500

@app.errorhandler(404)
def not_found(error):
    return render_template('error.html'), 404<|MERGE_RESOLUTION|>--- conflicted
+++ resolved
@@ -158,11 +158,7 @@
     selected_stack = None
 
     if article_path is not None:
-<<<<<<< HEAD
-        branch = request.args.get('branch', 'master')
-=======
         branch = request.args.get('branch', u'master')
->>>>>>> 0cc68427
         article = models.read_article(article_path, rendered_text=False,
                                       branch=branch)
 
@@ -248,13 +244,8 @@
     branches = [b for b in article.branches if b != branch]
 
     # Always include a link to original article if this is a branched version
-<<<<<<< HEAD
-    if branch != 'master':
-        branches.append('master')
-=======
     if branch != u'master':
         branches.append(u'master')
->>>>>>> 0cc68427
 
     return render_template('article.html',
                            article=article,
@@ -263,12 +254,8 @@
                            canonical_url=canonical_url,
                            form=form,
                            branches=branches,
-<<<<<<< HEAD
-                           visible_branch=branch)
-=======
                            visible_branch=branch,
                            collaborator=collaborator)
->>>>>>> 0cc68427
 
 @app.route('/partner/<path:article_path>', methods=['GET'])
 @app.route('/partner/', defaults={'article_path': None}, methods=['GET'])
@@ -410,32 +397,6 @@
     return redirect(url_for('index'))
 
 
-<<<<<<< HEAD
-@app.route('/delete/', methods=['POST'])
-@login_required
-def delete():
-    user = models.find_user(session['login'])
-    if user is None:
-        flash('Cannot delete unless logged in', category='error')
-        return render_template('index.html'), 404
-
-    path = request.form['path']
-    branch = request.form['branch']
-
-    article = models.read_article(path, rendered_text=False, branch=branch)
-
-    if article is None:
-        flash('Cannot find article to delete', category='error')
-        return redirect(url_for('index'))
-
-    if not models.delete_article(article, 'Removing article', user.login,
-                                 user.email):
-        flash('Failed removing article', category='error')
-    else:
-        flash('Article successfully deleted', category='info')
-
-    return redirect(url_for('index'))
-=======
 @app.route('/publish/', methods=['POST'])
 @login_required
 def change_publish_status():
@@ -484,7 +445,6 @@
     flash(msg, category='info')
 
     return redirect(article_url)
->>>>>>> 0cc68427
 
 
 @app.route('/subscribe/', methods=['POST'])
@@ -511,7 +471,6 @@
         return redirect(request.referrer)
 
 
-<<<<<<< HEAD
 @app.route('/img_upload/', methods=['POST'])
 def img_upload():
     user = models.find_user(session['login'])
@@ -540,8 +499,6 @@
                     mimetype='application/json')
 
 
-=======
->>>>>>> 0cc68427
 @app.errorhandler(500)
 def internal_error(error):
     return render_template('error.html'), 500
