--- conflicted
+++ resolved
@@ -1,10 +1,7 @@
-<<<<<<< HEAD
-=======
 """
 Configure Flask app instance
 """
 
->>>>>>> 2622a825
 import logging
 import os
 
@@ -46,13 +43,9 @@
 if not app.debug:
     app.logger.setLevel(logging.INFO)
     app.logger.addHandler(logging.StreamHandler())
-<<<<<<< HEAD
-=======
-
 
 import pskb_website.views
 import pskb_website.filters
->>>>>>> 2622a825
 
 app.jinja_env.filters['date_string'] = filters.date_string
 app.jinja_env.filters['url_for_article'] = filters.url_for_article
