"""
Caching utilities
"""

import functools
import urlparse

from . import app

# 5 minutes
DEFAULT_CACHE_TIMEOUT = 5 * 60

url = None
redis_obj = None

try:
    import redis
except ImportError:
    app.logger.warning('No caching available, missing redis module')
else:
    try:
        url = app.config['REDISCLOUD_URL']
    except KeyError:
        url = None

    if url is None:
        app.logger.warning('No caching available, missing REDISCLOUD_URL env var')
    else:
        url = urlparse.urlparse(app.config['REDISCLOUD_URL'])
        redis_obj = redis.Redis(host=url.hostname, port=url.port,
                                password=url.password)

# Local cache of etags from API requests for file listing. Saving these here
# b/c they are small and can be kept in RAM without having to do http request
# to redis.
# Keyed by (repo, sha, filename)
FILE_LISTING_ETAGS = {}


def verify_redis_instance(func):
    """
    Decorator to verify redis instance exists and return None if missing redis
    """

    @functools.wraps(func)
    def _wrapper(*args, **kwargs):
        if redis_obj is None:
            return None

        return func(*args, **kwargs)

    return _wrapper


@verify_redis_instance
def read_article(path, branch):
    """
    Look for article pointed to by given path and branch in cache

    :param path: Short path to article not including repo information
    :param branch: Name of branch article belongs to
    :returns: Serialized representation of article stored in cache or None if
              not found in cache
    """

    return redis_obj.get((path, branch))


@verify_redis_instance
def save_article(path, branch, article, timeout=DEFAULT_CACHE_TIMEOUT):
    """
    Save article JSON in cache

    :param path: Short path to article not including repo information
    :param branch: Name of branch article belongs to
    :param article: Serialized representation of article to store in cache
    :param timeout: Timeout in seconds to cache article, use None for no
                    timeout
    :returns: None
    """

    key = (path, branch)
    redis_obj.set(key, article)

    if timeout is not None:
        redis_obj.expire(key, timeout)


# These getter/setters only exist so we can move the cache location of these
# items transparently of the other layers.

def read_file_listing_etag(key):
    """
    Read etag from cache to do a file listing conditional API request

    :param key: (repo, sha, filename)
    :returns: etag from cache or None if no etag found
    """

    try:
        return FILE_LISTING_ETAGS[key]
    except KeyError:
        return None


def save_file_listing_etag(key, etag):
    """
    :param key: (repo, sha, filename)
    :param etag: etag as returned by API request header
    :returns: None
    """

    FILE_LISTING_ETAGS[key] = etag


@verify_redis_instance
def read_file_listing(key):
    """
    Read list of files from cache

    :param key: (repo, sha, filename)
    :returns: Iterable of files

    The key should be the same one used to save etag with
    :func:`.save_file_listing_etag`.
    """

    return redis_obj.get(key)


@verify_redis_instance
def save_file_listing(key, files, timeout=DEFAULT_CACHE_TIMEOUT):
    """
    Save list of files to cache

    :param key: (repo, sha, filename)
    :param files: Iterable of files
    :param timeout: Timeout in seconds to cache list, use None for no
                    timeout
    :returns: None

    The key should be the same one used to save etag with
    :func:`.save_file_listing_etag`.
    """

    redis_obj.set(key, files)

    if timeout is not None:
        redis_obj.expire(key, timeout)


@verify_redis_instance
def delete_article(article):
    """
    Delete article from cache

    :param article: model.article.Article object
    :returns: None
    """

<<<<<<< HEAD
    redis_obj.set((article.path, article.branch), article.to_json())


def delete_article(article):
    """
    Delete article from cache

    :param article: model.article.Article object
    :returns: None
    """

=======
>>>>>>> 0cc68427
    redis_obj.delete((article.path, article.branch))<|MERGE_RESOLUTION|>--- conflicted
+++ resolved
@@ -86,6 +86,18 @@
         redis_obj.expire(key, timeout)
 
 
+@verify_redis_instance
+def delete_article(article):
+    """
+    Delete article from cache
+
+    :param article: model.article.Article object
+    :returns: None
+    """
+
+    redis_obj.delete((article.path, article.branch))
+
+
 # These getter/setters only exist so we can move the cache location of these
 # items transparently of the other layers.
 
@@ -146,30 +158,4 @@
     redis_obj.set(key, files)
 
     if timeout is not None:
-        redis_obj.expire(key, timeout)
-
-
-@verify_redis_instance
-def delete_article(article):
-    """
-    Delete article from cache
-
-    :param article: model.article.Article object
-    :returns: None
-    """
-
-<<<<<<< HEAD
-    redis_obj.set((article.path, article.branch), article.to_json())
-
-
-def delete_article(article):
-    """
-    Delete article from cache
-
-    :param article: model.article.Article object
-    :returns: None
-    """
-
-=======
->>>>>>> 0cc68427
-    redis_obj.delete((article.path, article.branch))+        redis_obj.expire(key, timeout)