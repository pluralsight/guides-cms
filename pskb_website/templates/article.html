{% extends "layout.html" %}

{% block css %}
    <link href="/static/css/vendor/editor/github.css" rel="stylesheet">
    <link href="/static/css/vendor/github.css" rel="stylesheet">
    <link rel="stylesheet" href="https://cdnjs.cloudflare.com/ajax/libs/bootstrap-select/1.9.3/css/bootstrap-select.min.css">
    {{ super() }}
{% endblock %}

{% block js %}
    {{super()}}
    <script src="https://cdnjs.cloudflare.com/ajax/libs/bootstrap-select/1.9.3/js/bootstrap-select.min.js"></script>
    <script src="/static/js/utils.js"></script>
    <script type="text/javascript">
        (function () {
            var s = document.createElement('script');
            s.type = 'text/javascript';
            s.async = true;
            s.src = ('https:' == document.location.protocol ? 'https://s' : 'http://i')
            + '.po.st/static/v4/post-widget.js#publisherKey=plv5t1o0it9b73ect06v';
            var x = document.getElementsByTagName('script')[0];
            x.parentNode.insertBefore(s, x);
        })();
    </script>
{% endblock %}


{% block header %}
    <h1 id="title" class="tagline gradient-text">{{article.title}}</h1>
        <h4 id="author"><small>written by <a href="/user/{{article.author_name}}">{{article.author_real_name if article.author_real_name else article.author_name}}</a></small></h4>

    {% if article.stacks %}
        <h5 id="related"><small>Related to {{article.stacks|join(',')}}</small></h5>
    {% endif %}
    <hr>
{% endblock %}

{% block body %}
<div class="row">
    <div id="share-column" class="col-md-2">
        <div class="navbar-left-article affix">
            {% include 'signup_form.html' %}

            <br/><br/>

            <div class="create-tutorial">
                <a href="/write/" class="emphasize">Create tutorial</a>
            </div>

        </div><!-- affix -->
    </div> <!-- column -->

    <div id="article" class="col-md-8">
        <p> {{article.content|safe}} </p>

        {% if allow_edits %}
            <p>
            <a href="{{url_for('write', article_path=article.path, branch=visible_branch)}}">Edit article <span class="glyphicon glyphicon-pencil" aria-hidden="true"></span></a>
            </p>
        {% endif %}
<<<<<<< HEAD
        {% if allow_delete %}
            <p>
                <button type="button" class="btn btn-danger btn-xs" data-toggle="modal" data-target="#delete-confirmation">
                    Delete article <span class="glyphicon glyphicon-trash" aria-hidden="true"></span>
                </button>
                {% include 'confirm_delete.html' %}
            </p>
        {% endif %}
=======
>>>>>>> 0cc68427

        <p>
            <a href="{{article.external_url}}" target="_blank">View on Github</a>
        </p>

        {% if article.author_name %}
            <p class="small">
            <a href="http://github.com/{{article.author_name}}" target="_blank">View more from {{article.author_real_name if article.author_real_name else article.author_name}} on Github</a>
<<<<<<< HEAD
=======
            </p>
        {% endif %}

        {% if allow_delete %}
            <p>
                <button type="button" class="btn btn-danger btn-xs" data-toggle="modal" data-target="#delete-confirmation">
                    Delete article <span class="glyphicon glyphicon-trash" aria-hidden="true"></span>
                </button>
                {% include 'confirm_delete.html' %}
            </p>
        {% endif %}

        {% if collaborator %}
            <p>
                <form action="/publish/" method="POST">
                    <input name="path" type="hidden" value="{{article.path}}"/>
                    <input name="branch" type="hidden" value="{{article.branch}}"/>

                    {% if article.published %}
                        <input name="publish_status" type="hidden" value="0"/>
                        <button type="submit" class="btn btn-danger btn-xs">
                            Unpublish article
                            <span class="glyphicon glyphicon-thumbs-down" aria-hidden="true"></span>
                        </button>
                    {% else %}
                        <input name="publish_status" type="hidden" value="1"/>
                        <button type="submit" class="btn btn-success btn-xs">
                            Publish article
                            <span class="glyphicon glyphicon-thumbs-up" aria-hidden="true"></span>
                        </button>
                    {% endif %}
                </form>
>>>>>>> 0cc68427
            </p>
        {% endif %}

        {% if disclaimer %}
            <small><a href="https://www.pluralsight.com/terms" />Content Terms</a></small>
        {% endif %}

        {% if branches %}
            <h4>Community suggestions</h4>
            <ul>
                {% for branch in branches %}
                    <li>
                        See {{article.author_name if branch == 'master' else branch}}'s <a href="{{url_for('review', article_path=article.path, branch=branch)}}">version of this article</a>
                        {% if branch != 'master' %}
                            or
                            <a href="https://github.com/{{article.repo_path}}/compare/{{branch}}" target="_blank">suggestions on github</a>
                        {% else %}
                            or
                            <a href="https://github.com/{{article.repo_path}}/compare/{{branch}}...{{visible_branch}}" target="_blank">suggestions on github</a>
                        {% endif %}
                    </li>
                {% endfor %}
            </ul>
        {% endif %}

        <div id="disqus_thread"></div>
    </div> <!-- middle column -->

    <div id="toc-column" class="col-md-2">
        <div id="table-of-contents" class="affix">
            <h6>Table of Contents</h6>
            <hr>
        </div>
    </div>

</div> <!-- row -->

<script type="text/javascript">
    {% if allow_delete %}
        $('#delete-confirmation').on('shown.bs.modal', function () {
            $('#confirm-box').focus();
        });
    {% endif %}

    create_external_links('#article');

    var article = $('#article');

    populate_table_of_contents(article, $('#table-of-contents'));

    $(window).resize(reorder_columns);
    $(document).ready(reorder_columns);

    create_responsive_tables(article);
    var article_z = article.css('z-index');

    $('#stacks').on('show.bs.select', function(e) {
        /* Fix to allow bootstrap-select dropdown menu on article sidebar to
           show up on top of article. The dropdown menu is in a column with
           "affix" and that seems to obscure the z-index for the dropdown. */
        article.css('z-index', '-1');
    });

    $('#stacks').on('hide.bs.select', function(e) {
        article.css('z-index', article_z);
    });


</script>

<script type="text/javascript">
    var disqus_config = function () {
        this.page.url = "{{canonical_url}}"; 
        this.page.identifier = "{{article.path}}"; 
    };
    (function() { // DON'T EDIT BELOW THIS LINE
    var d = document, s = d.createElement('script');

    s.src = '//pluralsighttutorials.disqus.com/embed.js';

    s.setAttribute('data-timestamp', +new Date());
    (d.head || d.body).appendChild(s);
    })();
</script>
<noscript>Please enable JavaScript to view the <a href="https://disqus.com/?ref_noscript" rel="nofollow">comments powered by Disqus.</a></noscript>

{% endblock %}<|MERGE_RESOLUTION|>--- conflicted
+++ resolved
@@ -58,17 +58,6 @@
             <a href="{{url_for('write', article_path=article.path, branch=visible_branch)}}">Edit article <span class="glyphicon glyphicon-pencil" aria-hidden="true"></span></a>
             </p>
         {% endif %}
-<<<<<<< HEAD
-        {% if allow_delete %}
-            <p>
-                <button type="button" class="btn btn-danger btn-xs" data-toggle="modal" data-target="#delete-confirmation">
-                    Delete article <span class="glyphicon glyphicon-trash" aria-hidden="true"></span>
-                </button>
-                {% include 'confirm_delete.html' %}
-            </p>
-        {% endif %}
-=======
->>>>>>> 0cc68427
 
         <p>
             <a href="{{article.external_url}}" target="_blank">View on Github</a>
@@ -76,9 +65,7 @@
 
         {% if article.author_name %}
             <p class="small">
-            <a href="http://github.com/{{article.author_name}}" target="_blank">View more from {{article.author_real_name if article.author_real_name else article.author_name}} on Github</a>
-<<<<<<< HEAD
-=======
+                <a href="http://github.com/{{article.author_name}}" target="_blank">View more from {{article.author_real_name if article.author_real_name else article.author_name}} on Github</a>
             </p>
         {% endif %}
 
@@ -111,7 +98,6 @@
                         </button>
                     {% endif %}
                 </form>
->>>>>>> 0cc68427
             </p>
         {% endif %}
 
