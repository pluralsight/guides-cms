{% extends "layout.html" %}

{% block css %}
    <link href="/static/css/vendor/editor/github.css" rel="stylesheet">
    <link href="/static/css/vendor/github.css" rel="stylesheet">
<<<<<<< HEAD
    <link rel="stylesheet" href="https://cdnjs.cloudflare.com/ajax/libs/bootstrap-select/1.9.3/css/bootstrap-select.min.css">
=======
>>>>>>> 2622a825
    {{ super() }}
{% endblock %}

{% block js %}
    {{super()}}
<<<<<<< HEAD
    <script src="https://cdnjs.cloudflare.com/ajax/libs/bootstrap-select/1.9.3/js/bootstrap-select.min.js"></script>
    <script src="/static/js/utils.js"></script>
=======
>>>>>>> 2622a825
    <script type="text/javascript">
        (function () {
            var s = document.createElement('script');
            s.type = 'text/javascript';
            s.async = true;
            s.src = ('https:' == document.location.protocol ? 'https://s' : 'http://i')
            + '.po.st/static/v4/post-widget.js#publisherKey=plv5t1o0it9b73ect06v';
            var x = document.getElementsByTagName('script')[0];
            x.parentNode.insertBefore(s, x);
        })();
    </script>
<<<<<<< HEAD
{% endblock %}


{% block header %}
    <h1 id="title" class="tagline gradient-text">{{article.title}}</h1>
        <h4 id="author"><small>written by <a href="/user/{{article.author_name}}">{{article.author_real_name if article.author_real_name else article.author_name}}</a></small></h4>

    {% if article.stacks %}
        <h5 id="related"><small>Related to {{article.stacks|join(',')}}</small></h5>
    {% endif %}
    <hr>
=======
>>>>>>> 2622a825
{% endblock %}

{% block body %}
<div class="row">
<<<<<<< HEAD
    <div id="share-column" class="col-md-2">
        <div class="navbar-left-article affix">
            {% include 'signup_form.html' %}

            <br/><br/>

            <div class="create-tutorial">
                <a href="/write/" class="emphasize">Create tutorial</a>
            </div>

        </div><!-- affix -->
    </div> <!-- column -->

    <div id="article" class="col-md-8">
        <p> {{article.content|safe}} </p>

        {% if allow_edits %}
            <p>
            <a href="{{url_for('write', article_path=article.path, branch=visible_branch)}}">Edit article <span class="glyphicon glyphicon-pencil" aria-hidden="true"></span></a>
            </p>
        {% endif %}
=======
    <div id="article-sidebar" class="col-md-3">
        <div id="table-of-contents">
            <h4>Table of Contents</h4>
            <div class="hr-container">
                <hr>
            </div>
        </div>

        {% if allow_edits %}
            <p>
            <a href="{{url_for('write', article_path=article.path, branch=visible_branch)}}">Edit this guide <span class="glyphicon glyphicon-pencil" aria-hidden="true"></span></a>
            </p>
        {% endif %}
    </div>
    <div id="article" class="col-md-9">
        <div id="article-header">
            {% if article.image_url %}
                <img id="article-img" src="{{article.image_url}}&amp;s=126" width="40" height="40" style="border-radius: 22px;" alt="{{article.author_name}}"/>
            {% endif %}
                <h2 id="author"><a href="/user/{{article.author_name}}">{{article.author_real_name if article.author_real_name else article.author_name}}</a></h2>
            {% if article.stacks %}
                <br />
                <h3 id="related"><small>Related to {{article.stacks|join(',')}}</small></h3>
            {% endif %}
        </div><!-- article-header -->

        <h1 id="title" class="lead">{{article.title}}</h1>

        <p> {{article.content|safe}} </p>

        <p>
            <a href="{{article.external_url}}" target="_blank">View on Github</a>
        </p>

        {% if article.author_name %}
            <p class="small">
                <a href="http://github.com/{{article.author_name}}" target="_blank">View more from {{article.author_real_name if article.author_real_name else article.author_name}} on Github</a>
            </p>
        {% endif %}

>>>>>>> 2622a825
        {% if allow_delete %}
            <p>
                <button type="button" class="btn btn-danger btn-xs" data-toggle="modal" data-target="#delete-confirmation">
                    Delete article <span class="glyphicon glyphicon-trash" aria-hidden="true"></span>
                </button>
                {% include 'confirm_delete.html' %}
            </p>
        {% endif %}

<<<<<<< HEAD
        <p>
            <a href="{{article.external_url}}" target="_blank">View on Github</a>
        </p>

        {% if article.author_name %}
            <p class="small">
            <a href="http://github.com/{{article.author_name}}" target="_blank">View more from {{article.author_real_name if article.author_real_name else article.author_name}} on Github</a>
            </p>
        {% endif %}

        {% if disclaimer %}
            <small><a href="https://www.pluralsight.com/terms" />Content Terms</a></small>
        {% endif %}

        {% if branches %}
            <h4>Community suggestions</h4>
            <ul>
                {% for branch in branches %}
                    <li>
                        See {{article.author_name if branch == 'master' else branch}}'s <a href="{{url_for('review', article_path=article.path, branch=branch)}}">version of this article</a>
                        {% if branch != 'master' %}
                            or
                            <a href="https://github.com/{{article.repo_path}}/compare/{{branch}}" target="_blank">suggestions on github</a>
                        {% else %}
                            or
                            <a href="https://github.com/{{article.repo_path}}/compare/{{branch}}...{{visible_branch}}" target="_blank">suggestions on github</a>
                        {% endif %}
                    </li>
                {% endfor %}
            </ul>
        {% endif %}

        <div id="disqus_thread"></div>
    </div> <!-- middle column -->

    <div id="toc-column" class="col-md-2">
        <div id="table-of-contents" class="affix">
            <h6>Table of Contents</h6>
            <hr>
        </div>
    </div>

</div> <!-- row -->

<script type="text/javascript">
    {% if allow_delete %}
        $('#delete-confirmation').on('shown.bs.modal', function () {
            $('#confirm-box').focus();
        });
    {% endif %}

    create_external_links('#article');

    var article = $('#article');

    populate_table_of_contents(article, $('#table-of-contents'));

    $(window).resize(reorder_columns);
    $(document).ready(reorder_columns);

    create_responsive_tables(article);
    var article_z = article.css('z-index');

    $('#stacks').on('show.bs.select', function(e) {
        /* Fix to allow bootstrap-select dropdown menu on article sidebar to
           show up on top of article. The dropdown menu is in a column with
           "affix" and that seems to obscure the z-index for the dropdown. */
        article.css('z-index', '-1');
    });

    $('#stacks').on('hide.bs.select', function(e) {
        article.css('z-index', article_z);
    });


</script>

<script type="text/javascript">
    var disqus_config = function () {
        this.page.url = "{{canonical_url}}"; 
        this.page.identifier = "{{article.path}}"; 
    };
    (function() { // DON'T EDIT BELOW THIS LINE
    var d = document, s = d.createElement('script');

    s.src = '//pluralsighttutorials.disqus.com/embed.js';

=======
        {% if collaborator %}
            <p>
                <form action="/publish/" method="POST">
                    <input name="path" type="hidden" value="{{article.path}}"/>
                    <input name="branch" type="hidden" value="{{article.branch}}"/>

                    {% if article.published %}
                        <input name="publish_status" type="hidden" value="0"/>
                        <button type="submit" class="btn btn-danger btn-xs">
                            Unpublish article
                            <span class="glyphicon glyphicon-thumbs-down" aria-hidden="true"></span>
                        </button>
                    {% else %}
                        <input name="publish_status" type="hidden" value="1"/>
                        <button type="submit" class="btn btn-success btn-xs">
                            Publish article
                            <span class="glyphicon glyphicon-thumbs-up" aria-hidden="true"></span>
                        </button>
                    {% endif %}
                </form>
            </p>
        {% endif %}

        {% if disclaimer %}
            <small><a href="https://www.pluralsight.com/terms" />Content Terms</a></small>
        {% endif %}

        {% if branches %}
            <h5>Community suggestions</h5>
            <ul>
                {% for branch in branches %}
                    <li>
                        See {{article.author_name if branch == 'master' else branch}}'s <a href="{{url_for('review', article_path=article.path, branch=branch)}}">version of this article</a>
                        {% if branch != 'master' %}
                            or
                            <a href="https://github.com/{{article.repo_path}}/compare/{{branch}}" target="_blank">suggestions on github</a>
                        {% else %}
                            or
                            <a href="https://github.com/{{article.repo_path}}/compare/{{branch}}...{{visible_branch}}" target="_blank">suggestions on github</a>
                        {% endif %}
                    </li>
                {% endfor %}
            </ul>
        {% endif %}

        <div id="disqus_thread"></div>
    </div> <!-- column -->

</div> <!-- row -->

<script type="text/javascript">
    {% if allow_delete %}
        $('#delete-confirmation').on('shown.bs.modal', function () {
            $('#confirm-box').focus();
        });
    {% endif %}

    create_external_links('#article');

    var article = $('#article');

    populate_table_of_contents(article, $('#table-of-contents'));

    create_responsive_tables(article);
    var article_z = article.css('z-index');

    $('#stacks').on('show.bs.select', function(e) {
        /* Fix to allow bootstrap-select dropdown menu on article sidebar to
           show up on top of article. The dropdown menu is in a column with
           "affix" and that seems to obscure the z-index for the dropdown. */
        article.css('z-index', '-1');
    });

    $('#stacks').on('hide.bs.select', function(e) {
        article.css('z-index', article_z);
    });


</script>

<script type="text/javascript">
    var disqus_config = function () {
        this.page.url = "{{canonical_url}}"; 
        this.page.identifier = "{{article.path}}"; 
    };
    (function() { // DON'T EDIT BELOW THIS LINE
    var d = document, s = d.createElement('script');

    s.src = '//pluralsighttutorials.disqus.com/embed.js';

>>>>>>> 2622a825
    s.setAttribute('data-timestamp', +new Date());
    (d.head || d.body).appendChild(s);
    })();
</script>
<noscript>Please enable JavaScript to view the <a href="https://disqus.com/?ref_noscript" rel="nofollow">comments powered by Disqus.</a></noscript>

{% endblock %}<|MERGE_RESOLUTION|>--- conflicted
+++ resolved
@@ -3,20 +3,11 @@
 {% block css %}
     <link href="/static/css/vendor/editor/github.css" rel="stylesheet">
     <link href="/static/css/vendor/github.css" rel="stylesheet">
-<<<<<<< HEAD
-    <link rel="stylesheet" href="https://cdnjs.cloudflare.com/ajax/libs/bootstrap-select/1.9.3/css/bootstrap-select.min.css">
-=======
->>>>>>> 2622a825
     {{ super() }}
 {% endblock %}
 
 {% block js %}
     {{super()}}
-<<<<<<< HEAD
-    <script src="https://cdnjs.cloudflare.com/ajax/libs/bootstrap-select/1.9.3/js/bootstrap-select.min.js"></script>
-    <script src="/static/js/utils.js"></script>
-=======
->>>>>>> 2622a825
     <script type="text/javascript">
         (function () {
             var s = document.createElement('script');
@@ -28,47 +19,10 @@
             x.parentNode.insertBefore(s, x);
         })();
     </script>
-<<<<<<< HEAD
-{% endblock %}
-
-
-{% block header %}
-    <h1 id="title" class="tagline gradient-text">{{article.title}}</h1>
-        <h4 id="author"><small>written by <a href="/user/{{article.author_name}}">{{article.author_real_name if article.author_real_name else article.author_name}}</a></small></h4>
-
-    {% if article.stacks %}
-        <h5 id="related"><small>Related to {{article.stacks|join(',')}}</small></h5>
-    {% endif %}
-    <hr>
-=======
->>>>>>> 2622a825
 {% endblock %}
 
 {% block body %}
 <div class="row">
-<<<<<<< HEAD
-    <div id="share-column" class="col-md-2">
-        <div class="navbar-left-article affix">
-            {% include 'signup_form.html' %}
-
-            <br/><br/>
-
-            <div class="create-tutorial">
-                <a href="/write/" class="emphasize">Create tutorial</a>
-            </div>
-
-        </div><!-- affix -->
-    </div> <!-- column -->
-
-    <div id="article" class="col-md-8">
-        <p> {{article.content|safe}} </p>
-
-        {% if allow_edits %}
-            <p>
-            <a href="{{url_for('write', article_path=article.path, branch=visible_branch)}}">Edit article <span class="glyphicon glyphicon-pencil" aria-hidden="true"></span></a>
-            </p>
-        {% endif %}
-=======
     <div id="article-sidebar" class="col-md-3">
         <div id="table-of-contents">
             <h4>Table of Contents</h4>
@@ -109,105 +63,6 @@
             </p>
         {% endif %}
 
->>>>>>> 2622a825
-        {% if allow_delete %}
-            <p>
-                <button type="button" class="btn btn-danger btn-xs" data-toggle="modal" data-target="#delete-confirmation">
-                    Delete article <span class="glyphicon glyphicon-trash" aria-hidden="true"></span>
-                </button>
-                {% include 'confirm_delete.html' %}
-            </p>
-        {% endif %}
-
-<<<<<<< HEAD
-        <p>
-            <a href="{{article.external_url}}" target="_blank">View on Github</a>
-        </p>
-
-        {% if article.author_name %}
-            <p class="small">
-            <a href="http://github.com/{{article.author_name}}" target="_blank">View more from {{article.author_real_name if article.author_real_name else article.author_name}} on Github</a>
-            </p>
-        {% endif %}
-
-        {% if disclaimer %}
-            <small><a href="https://www.pluralsight.com/terms" />Content Terms</a></small>
-        {% endif %}
-
-        {% if branches %}
-            <h4>Community suggestions</h4>
-            <ul>
-                {% for branch in branches %}
-                    <li>
-                        See {{article.author_name if branch == 'master' else branch}}'s <a href="{{url_for('review', article_path=article.path, branch=branch)}}">version of this article</a>
-                        {% if branch != 'master' %}
-                            or
-                            <a href="https://github.com/{{article.repo_path}}/compare/{{branch}}" target="_blank">suggestions on github</a>
-                        {% else %}
-                            or
-                            <a href="https://github.com/{{article.repo_path}}/compare/{{branch}}...{{visible_branch}}" target="_blank">suggestions on github</a>
-                        {% endif %}
-                    </li>
-                {% endfor %}
-            </ul>
-        {% endif %}
-
-        <div id="disqus_thread"></div>
-    </div> <!-- middle column -->
-
-    <div id="toc-column" class="col-md-2">
-        <div id="table-of-contents" class="affix">
-            <h6>Table of Contents</h6>
-            <hr>
-        </div>
-    </div>
-
-</div> <!-- row -->
-
-<script type="text/javascript">
-    {% if allow_delete %}
-        $('#delete-confirmation').on('shown.bs.modal', function () {
-            $('#confirm-box').focus();
-        });
-    {% endif %}
-
-    create_external_links('#article');
-
-    var article = $('#article');
-
-    populate_table_of_contents(article, $('#table-of-contents'));
-
-    $(window).resize(reorder_columns);
-    $(document).ready(reorder_columns);
-
-    create_responsive_tables(article);
-    var article_z = article.css('z-index');
-
-    $('#stacks').on('show.bs.select', function(e) {
-        /* Fix to allow bootstrap-select dropdown menu on article sidebar to
-           show up on top of article. The dropdown menu is in a column with
-           "affix" and that seems to obscure the z-index for the dropdown. */
-        article.css('z-index', '-1');
-    });
-
-    $('#stacks').on('hide.bs.select', function(e) {
-        article.css('z-index', article_z);
-    });
-
-
-</script>
-
-<script type="text/javascript">
-    var disqus_config = function () {
-        this.page.url = "{{canonical_url}}"; 
-        this.page.identifier = "{{article.path}}"; 
-    };
-    (function() { // DON'T EDIT BELOW THIS LINE
-    var d = document, s = d.createElement('script');
-
-    s.src = '//pluralsighttutorials.disqus.com/embed.js';
-
-=======
         {% if collaborator %}
             <p>
                 <form action="/publish/" method="POST">
@@ -298,7 +153,6 @@
 
     s.src = '//pluralsighttutorials.disqus.com/embed.js';
 
->>>>>>> 2622a825
     s.setAttribute('data-timestamp', +new Date());
     (d.head || d.body).appendChild(s);
     })();
