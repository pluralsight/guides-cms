--- conflicted
+++ resolved
@@ -2,38 +2,11 @@
 
 {% block body %}
 
-<<<<<<< HEAD
-<div class="col-md-8">
-    {% if user.bio %}
-        <p>{{user.bio}}</p>
-    {% endif %}
-
-    <h2>{{user.name if user.name else user.login}}'s articles</h2>
-
-    {% for article in articles %}
-        {% if loop.index0 == 0 %}
-            <ul>
-        {% endif %}
-
-        <li><a href="/review/{{article.path}}">{{article.title}}</a></li>
-
-        {% if loop.last %}
-            </ul>
-        {% endif %}
-    {% else %}
-        <p>No articles yet!</p>
-        <p>
-            As a next step, why not create an article? You can do so by
-            <a href="/write/">clicking here</a>.
-        </p>
-    {% endfor %}
-=======
 <div class="row">
     <div class="col-md-8">
         {% if user.bio %}
             <p>{{user.bio}}</p>
         {% endif %}
->>>>>>> 2622a825
 
         <h2>{{user.name if user.name else user.login}}'s articles</h2>
 
