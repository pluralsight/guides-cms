                    <div class="navbar-header">
                        <a class="navbar-brand" href="{{url_for('index')}}">
                            {% if g.header_white %}
                            <img src="{{url_for('static', filename='img/light-logo.png')}}" width="200" height="40" alt="hack.guides()">
                            {% else %}
                            <img src="{{url_for('static', filename='img/dark-logo.png')}}" width="200" height="41" alt="hack.guides()">
                            {% endif %}
                        </a>

                        <button type="button" class="navbar-toggle collapsed" data-toggle="collapse" data-target="#navbar" aria-expanded="false" aria-controls="navbar">
                            <span class="sr-only">Toggle navigation</span>
                            <span class="icon-bar"></span>
                            <span class="icon-bar"></span>
                            <span class="icon-bar"></span>
                        </button>
                    </div>

                    <div id="navbar" class="collapse navbar-collapse">
                        <ul class="nav navbar-nav navbar-right">

<<<<<<< HEAD
                            {% if g.edit_link and article %}
                            <li><a href="{{url_for('write', article_path=article.path, branch=article.branch)}}" class="emphasize">Edit Guide</a></li>
                            {% else %}
                            <li><a href="{{url_for('write')}}" class="emphasize">Write a Guide</a></li>
=======
                            {% if not article %}
                            <li><a href="/write/" class="emphasize">Write a Guide</a></li>
>>>>>>> 61ab9ee8
                            {% endif %}

                            <li><a href="{{url_for('index')}}">Home</a></li>
                            <li><a href="{{url_for('in_review')}}">Review</a></li>

                            {% if session.github_token %}
                            <li><a href="{{url_for('faq')}}">Our Mission</a></li>
                            <li role="presentation" class="dropdown">
                                <a class="dropdown-toggle" data-toggle="dropdown" href="#" role="button" aria-haspopup="true" aria-expanded="false">
                                    {% if session.user_image %}
                                        <img src="{{session.user_image}}&amp;s=86" width="30" height="30" style="border-radius: 22px;" alt="{{session.name}}"/>
                                    {% else %}
                                        {{session.name}}
                                    {% endif %}
                                    <span class="caret"></span>
                                </a>
                                <ul class="dropdown-menu">
                                    <li><a href="{{url_for('logout')}}">Logout</a></li>
                                    <li><a href="{{session.login|url_for_user}}">My Guides</a></li>
                                </ul>
                            </li>

                            {% else %}
                            <li><a href="{{url_for('faq')}}">Our Mission</a></li>
                            <li><a href="{{url_for('login')}}">Sign in with Github</a></li>
                            {% endif %}
                        </ul>
                    </div><|MERGE_RESOLUTION|>--- conflicted
+++ resolved
@@ -18,15 +18,8 @@
                     <div id="navbar" class="collapse navbar-collapse">
                         <ul class="nav navbar-nav navbar-right">
 
-<<<<<<< HEAD
-                            {% if g.edit_link and article %}
-                            <li><a href="{{url_for('write', article_path=article.path, branch=article.branch)}}" class="emphasize">Edit Guide</a></li>
-                            {% else %}
+                            {% if not article %}
                             <li><a href="{{url_for('write')}}" class="emphasize">Write a Guide</a></li>
-=======
-                            {% if not article %}
-                            <li><a href="/write/" class="emphasize">Write a Guide</a></li>
->>>>>>> 61ab9ee8
                             {% endif %}
 
                             <li><a href="{{url_for('index')}}">Home</a></li>
