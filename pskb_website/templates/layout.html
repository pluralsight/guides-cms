--- conflicted
+++ resolved
@@ -5,18 +5,7 @@
         <meta http-equiv="X-UA-Compatible" content="IE=edge">
         <meta name="viewport" content="width=device-width, initial-scale=1">
 
-<<<<<<< HEAD
-    <!-- The above 3 meta tags *must* come first in the head; any other head content must come *after* these tags -->
-    {% block title %}
-    {% if article and article.title %}
-        <title>{{article.title}} | Pluralsight Tutorials</title>
-    {% else %}
-        <title>Pluralsight Tutorials</title>
-    {% endif %}
-    {% endblock %}
-=======
         {% block title %}
->>>>>>> 2622a825
 
         {% if article and article.title %}
             <title>{{article.title}} | Hacker Guides</title>
@@ -32,16 +21,6 @@
         <link href="/static/css/vendor/bootstrap.min.css" rel="stylesheet">
         <link href="/static/css/base.css" rel="stylesheet">
         <link rel="stylesheet" type="text/css" href="//cloud.typography.com/6966154/691568/css/fonts.css"/>
-<<<<<<< HEAD
-    {% endblock %}
-
-    <link rel="shortcut icon" type="image/png" href="/static/img/favicon.png">
-
-    {% block js %}
-        <script src="https://ajax.googleapis.com/ajax/libs/jquery/1.11.3/jquery.min.js"></script>
-        <script src="/static/js/vendor/bootstrap.min.js"></script>
-    {% endblock %}
-=======
         <link rel="stylesheet" href="https://cdnjs.cloudflare.com/ajax/libs/bootstrap-select/1.9.3/css/bootstrap-select.min.css">
         {% endblock %}
 
@@ -52,42 +31,12 @@
         <script src="https://cdnjs.cloudflare.com/ajax/libs/bootstrap-select/1.9.3/js/bootstrap-select.min.js"></script>
         <script src="/static/js/utils.js"></script>
         {% endblock %}
->>>>>>> 2622a825
 
     <!-- HTML5 shim and Respond.js for IE8 support of HTML5 elements and media queries -->
     <!--[if lt IE 9]>
       <script src="https://oss.maxcdn.com/html5shiv/3.7.2/html5shiv.min.js"></script>
       <script src="https://oss.maxcdn.com/respond/1.4.2/respond.min.js"></script>
     <![endif]-->
-<<<<<<< HEAD
-  </head>
-
-  <body>
-
-    {% block nav %}
-
-    <nav class="navbar navbar-inverse navbar-fixed-top">
-      <div class="container">
-          {% include 'nav.html' %}
-      </div>
-    </nav>
-
-    {% endblock %}
-
-    <div class="container">
-      <div class="header">
-
-        {% block header %}
-            {% if not g.write_active %}
-                <p class="tagline gradient-text">A community of developers bringing knowledge to the world</p>
-            {% else %}
-                <p class="tagline gradient-text">You have unique expertise and this is where to share it.</p>
-            {% endif %}
-
-            <hr>
-
-        {% endblock %}
-=======
     </head>
     <body>
 
@@ -102,7 +51,6 @@
                 {% endblock %}
             {% endblock %}
         </div><!-- header -->
->>>>>>> 2622a825
 
         {% with messages = get_flashed_messages(category_filter=['info', 'message']) %}
             {% for message in messages %}
@@ -116,45 +64,6 @@
             {% endfor %}
         {% endwith %}
 
-<<<<<<< HEAD
-      </div><!-- header -->
-    </div><!-- /.container -->
-
-    <div id="wrap">
-        <div class="container-fluid">
-      {% block body %}
-
-      {% endblock %}
-        <div class="push"></div>
-        </div>
-    </div>
-
-    <div id="footer">
-        <nav class="navbar navbar-inverse">
-        <div class="container">
-            {% include 'footer.html' %}
-        </div>
-        </nav>
-    </div>
-
-    <script type="text/javascript">
-    (function(i,s,o,g,r,a,m){i['GoogleAnalyticsObject']=r;i[r]=i[r]||function(){
-    (i[r].q=i[r].q||[]).push(arguments)},i[r].l=1*new Date();a=s.createElement(o),
-    m=s.getElementsByTagName(o)[0];a.async=1;a.src=g;m.parentNode.insertBefore(a,m)
-    })(window,document,'script','//www.google-analytics.com/analytics.js','ga');
-    ga('create', 'UA-5643470-17', 'auto');
-    ga('send', 'pageview');
-    </script>
-
-    <script type="text/javascript">
-    setTimeout(function(){var a=document.createElement("script");
-    var b=document.getElementsByTagName("script")[0];
-    a.src=document.location.protocol+"//script.crazyegg.com/pages/scripts/0043/7609.js?"+Math.floor(new Date().getTime()/3600000);
-    a.async=true;a.type="text/javascript";b.parentNode.insertBefore(a,b)}, 1);
-    </script>
-  </body>
-
-=======
         <div id="body">
             <div class="container">
 
@@ -174,5 +83,4 @@
         </div><!-- footer -->
 
     </body>
->>>>>>> 2622a825
 </html>