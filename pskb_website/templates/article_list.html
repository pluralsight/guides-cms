--- conflicted
+++ resolved
@@ -4,58 +4,6 @@
                             <ul class="nav">
                                 <li><a href="/" class="{{ 'active' if not g.drafts_active }}">Top Guides</a></li>
 
-<<<<<<< HEAD
-{% block css %}
-    {{ super() }}
-    <link rel="stylesheet" href="https://cdnjs.cloudflare.com/ajax/libs/bootstrap-select/1.9.3/css/bootstrap-select.min.css">
-{% endblock %}
-
-{% block js %}
-    {{super()}}
-    <script src="https://cdnjs.cloudflare.com/ajax/libs/bootstrap-select/1.9.3/js/bootstrap-select.min.js"></script>
-    <script src="/static/js/utils.js"></script>
-{% endblock %}
-
-{% block body %}
-
-    <br />
-    {% block article_list %}
-        {% for article in articles %}
-            {% if not loop.index % 3 or loop.index == 0 %}
-                <div class="row">
-            {% endif %}
-
-                <div class="col-xs-12 col-sm-3 col-lg-3 article-teaser">
-                    {% for stack in article.stacks %}
-                        <span class="stack" style="display: none;">{{stack}}</span>
-                    {% endfor %}
-
-                    <a href="/review/{{article.path}}">
-                        <span class="clickable"></span>
-                    </a>
-                    <div class="article-description">
-                        <!-- <p class='date'> {{article.last_updated}}</p> -->
-                        <p class='title'> {{article.title|truncate(100)}}</p>
-                    </div>
-                    <hr>
-                    <p class="article-author">
-                        {% if article.image_url %}
-                            <img src="{{article.image_url}}&amp;s=86" width="43" height="43" style="border-radius: 22px;" alt="{{article.user}}"/>
-                        {% else %}
-                            <img src="/static/img/pluralsight_user.png" width="43" height="43" style="border-radius: 22px;" alt="Pluralsight User"/>
-                        {% endif %}
-                        <span> {{article.author_real_name if article.author_real_name else article.author_name}} </span>
-                    </p>
-                </div>
-
-            {% if not loop.index % 3 or loop.index == 0 %}
-                </div>
-            {% endif %}
-
-        {% endfor %}
-    {% endblock %}
-
-=======
                             {% if session.github_token %}
                             <li><a href="/drafts/" class="{{ 'active' if g.drafts_active }}">My Drafts</a></li>
                             {% endif %}
@@ -125,7 +73,6 @@
                     </div><!-- outer row -->
                 </div><!-- article list -->
 
->>>>>>> 2622a825
     <script type="text/javascript">
         /*
             Force stacks select box to hide on initial load to prevent flashing
@@ -133,10 +80,4 @@
             it.
         */
         $('#stacks').hide();
-<<<<<<< HEAD
-    </script>
-
-{% endblock %}
-=======
-    </script>
->>>>>>> 2622a825
+    </script>