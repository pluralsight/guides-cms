{% extends "layout.html" %}

{% block body %}

<h1 class="lead">Frequently Asked Questions</h1>

{% if details %}
    {{ details.text|safe }}
    <p>
        <a href="{{details.url}}" target="_blank"><span class="glyphicon glyphicon-new-window" aria-hidden="true"></span> Edit FAQ on Github</a>
    </p>
{% endif %}

<<<<<<< HEAD
{% if details %}
    {{ details.text|safe }}
    <p>
        <a href="{{details.url}}" target="_blank"><span class="glyphicon glyphicon-new-window" aria-hidden="true"></span> Edit FAQ on Github</a>
    </p>
{% endif %}

=======
>>>>>>> 2622a825

{% endblock %}<|MERGE_RESOLUTION|>--- conflicted
+++ resolved
@@ -11,15 +11,4 @@
     </p>
 {% endif %}
 
-<<<<<<< HEAD
-{% if details %}
-    {{ details.text|safe }}
-    <p>
-        <a href="{{details.url}}" target="_blank"><span class="glyphicon glyphicon-new-window" aria-hidden="true"></span> Edit FAQ on Github</a>
-    </p>
-{% endif %}
-
-=======
->>>>>>> 2622a825
-
 {% endblock %}