--- conflicted
+++ resolved
@@ -11,8 +11,6 @@
     </p>
 {% endif %}
 
-<<<<<<< HEAD
-=======
 {% endblock %}
 
 {% block footer %}
@@ -20,5 +18,4 @@
     <script type="text/javascript">
         init_signup_row(800);
     </script>
->>>>>>> 18726b76
 {% endblock %}