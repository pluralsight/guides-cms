html {
    height: 100%;
}

body {
  font-family: "Gotham SSm A","Gotham SSm B","Helvetica Neue",Helvetica,Roboto,Arial,sans-serif;
<<<<<<< HEAD
  padding-top: 50px;
  height: 100%;
  letter-spacing: -.015em;
}

h1, h2, h3, h4, h5, h6 {
    letter-spacing: -.045em;
}

h1 a, h2 a, h3 a, h4 a, h5 a, h6 a {
    padding-right: 5px;
}

/* Github markdown parser returns svg icon to create links for headers. We only
 * want to show them on hover to be similar to how it work on github.com. */
h1 a :first-child, h2 a :first-child, h3 a :first-child, h4 a :first-child, h5 a :first-child, h6 a :first-child {
    visibility: hidden;
}

h1:hover a :first-child, h2:hover a :first-child, h3:hover a :first-child, h4:hover a :first-child, h5:hover a :first-child, h6:hover a :first-child {
    visibility: visible;
}

#wrap {
    min-height: 100%;
    height: auto !important;
    height: 100%;
    margin-bottom: -80px;
}

.header {
  padding: 20px 15px 0px 15px;
  text-align: center;
}

#article {
    padding-left: 70px;
}

#share-column {
    padding-left: 50px;
}

#table-of-contents {
    max-height: 500px;
    overflow-y: scroll;
    overflow-x: visible;
    font-size: 12px;
    line-height: 1.7em;
    border-bottom: 1px solid #eee;
    padding-bottom: 155px;
}

#table-of-contents h6 {
    text-align: center;
}

#table-of-contents hr {
    margin-bottom: 10px;
}

#table-of-contents ul {
    margin-left: 0px;
    padding-left: 3px;
    padding-right: 8px;
    list-style-type: none;
}

#table-of-contents ul li {
    margin-left: 0px;
    padding-left: 3px;
    padding-right: 8px;
}

/* Push image down just a bit to level out with links in header */
.navbar-brand img {
    margin-top: 15px;
}

.push {
    height: 80px;
}


#signup {
    border: 1px solid #f96816;
    padding: 4px;
}

#signup .form-group {
    padding-top: 15px;
}

#signup {
    font-size: 8pt;
    font-weight: 500;
}

/* Default color of Pluralsight buttons */
.btn-primary,
.btn-primary:focus,
.btn-primary:hover,
.btn-primary:active,
.btn-primary:active:hover,
.btn-primary:active:focus {
    background-color: #fb6e20;
    border-color: #fb6e20;
}

/* Use default Pluralsight link styling */
a,
a:visited,
a:hover,
a:focus {
  color: #f96816;
  text-decoration: none;
}

/* Make navbar height simliar to main Pluralsight navbar */
.navbar {
    font-style: normal;
    padding-bottom: 15px;
    font-weight: 500;
    font-size: 14px;
}

.navbar-fixed-top {
    padding-bottom: 0px;

    /* Changing this height requires changing the hard-coded padding in
       the create_toc_from_headers function in utils.js! */
    height: 97px;
}

.navbar-fixed-top li a {
    margin-top: 10px;
}

.navbar li {
    margin-top: 10px;
    letter-spacing: -0.23999999463558197px;
}

.navbar li a {
    margin-left: 25px;
}

.navbar li a:hover {
    text-decoration: underline;
}

/* Remove box around active links  */
.navbar-inverse .navbar-nav > .active > a,
.navbar-inverse .navbar-nav > .active > a:hover,
.navbar-inverse .navbar-nav > .active > a:focus {
  background-color: #222;
}

/* Give a bit of breathing room to surrounding area of message boxes */
.bg-info, .bg-danger, .bg-warning {
    padding: 10px;
}

.navbar-fixed-bottom {
    height: 75px;
}

.tagline {
    font-weight: 100;
    margin-top: 50px;
    font-size: 30px;
    margin-bottom: 10px;
    line-height: 33px;
    text-align: center;
}

.header hr {
    border-top-color: #ddd;
}

.gradient-text {
    font-family: sans-serif;
    color: #fd0808;
    background: -webkit-linear-gradient(left, #f5518a 0%, #fd0808 50%, #9f041b 100%);
    -webkit-background-clip: text;
    -webkit-text-fill-color: transparent;
}

.features {
    margin-left: auto;
    margin-right: auto;
    color: #fd0808;
    font-weight: bold;
    text-align: center;
    margin-top: 30px;
    margin-bottom: 50px;
    font-size: 15px;
}

.features img {
    margin-right: 10px;
}

.index-left {
    text-align: center;
}

.index-left h3 {
    font-size: 18px;
    color: #555555;
}

.index-left h4 {
    margin-top: 35px;
    font-size: 16px;
    color: #555555;
}

a.emphasize {
    display: block;
    border: 1px solid #f96816;
    padding: 10px;
    text-decoration: none;
    text-align: center;
    color: #f96816;
    font-weight: 300;
}

a.emphasize:hover, .navbar-left-article .create-tutorial a.emphasize:hover {
    background-color: #f96816;
    color: #ffffff;
    border: 1px solid #f96816;
    font-weight: 500;
}

.navbar-left-article .create-tutorial a.emphasize {
    font-size: 12px;
    display: block;
    border: 1px solid #f96816;
    padding: 3px;
    text-decoration: none;
    text-align: center;
    color: #f96816;
    font-weight: 500;
}

.index-left .checkbox {
    line-height: 1.5em;
    font-size: 16px;
    color: #1a1a1a;
}


.article-teaser {
    height: 280px;
    border: 1px solid #cecece;
    text-align: center;
    padding: 15px 10px 15px 10px;
    margin-right: 15px;
    margin-bottom: 15px;
    overflow: hidden;
    color: #555555;
    position: relative;
=======
  letter-spacing: -.015em;
}

/* Default color of Pluralsight buttons */
.btn-primary,
.btn-primary:focus,
.btn-primary:hover,
.btn-primary:active,
.btn-primary:active:hover,
.btn-primary:active:focus {
    background-color: #fb6e20;
    border-color: #fb6e20;
}

/* Use default Pluralsight link styling */
a, a:visited, a:hover, a:focus {
    color: #f96816;
    text-decoration: none;
}

.emphasize {
    border: 1px solid #ffffff;
    border-radius: 30px;
}

#header-white {
    background-color: #ffffff;
    color: #000000;
    padding: 15px 15px 15px 15px;
}

.navbar-brand {
    padding-left: 0px;
}

#header-white .navbar {
    background-color: #ffffff;
}

#header-white #navbar a, #header-white #navbar a:visited, #header-white #navbar a:focus {
    color: #000000;
    text-decoration: none;
    background-color: #ffffff;
}

#header-white .emphasize {
    border: 1px solid #000000;
}

#header-black {
    background-color: #000000;
    color: #ffffff;
    padding: 15px 15px 15px 15px;
    margin-bottom: 15px;
}

#header-black .navbar {
    background-color: #000000;
}

#header-black #navbar a,
#header-black #navbar a:visited,
#header-black #navbar a:focus {
    color: #ffffff;
}

#header-black #navbar .dropdown-menu a,
#header-black #navbar .dropdown-menu a:visited,
#header-black #navbar .dropdown-menu a:focus {
    color: #000000;
    background-color: #ffffff;
}

#header-black #navbar .dropdown-menu a:hover {
    color: #f96816;
}

#header-black #navbar a:hover, #header-white #navbar a:hover {
    color: #f96816;
}

/* Overwrite bootstrap default icon bar to make it show up on white background */
#header-white .navbar-toggle .icon-bar {
    background-color: #000000;
}

#featured {
    background-color: #000000;
    padding-bottom: 250px;
}

#featured span.intro {
    font-size: 12px;
    border-bottom: 1px solid #ffffff;
}

#featured a, #featured a:visited, #featured a:focus #featured a:hover {
    color: #ffffff;
    text-decoration: none;
    cursor: pointer;
}

.lead {
    font-size: 46px;
}

#featured p {
    font-size: 20px;
}

#body {
    background-color: #ffffff;
    color: #000000;
}

.article-teaser {
    background-color: #ffffff;
    height: 300px;
    padding: 10px;
    margin-right: 30px;
    margin-top: 15px;
}

@media(max-width:992px) {
    .article-teaser {
        margin-left: 30px;
    }
    .load-guides {
        margin-left: 45px;
    }
>>>>>>> 2622a825
}

.article-teaser:hover {
    color: #f96816;
    -moz-box-shadow: 1px 1px 5px #333;
    -webkit-box-shadow: 1px 1px 5px #333;
    box-shadow: 1px 1px 5px #333;
}

<<<<<<< HEAD
=======
.article-teaser .article-author {
    color: #f96616;
    font-size: 16px;
    float: right;
    padding-right: 10px;
}

>>>>>>> 2622a825
/* Allow entire article teaser to be clickable */
.article-teaser span.clickable {
    position: absolute;
    width: 100%;
    height: 100%;
    top: 0;
    left: 0;
    z-index: 1;
<<<<<<< HEAD
=======
    border: 1px solid #aeaeae;
>>>>>>> 2622a825
}

.article-teaser .title {
    font-size: 18px;
}

.article-teaser hr {
    /* override bootstrap defaults */
<<<<<<< HEAD
    border-top: 1px solid #cecece;
=======
    border-top: 1px solid #000000;
>>>>>>> 2622a825
}

.article-description {
    /* Based off of article-teaser height. Forces the hr and link inside teaser
<<<<<<< HEAD
     * to show up in uniform place regardless of title length. */
    height: 150px;
    /*width: 100%;*/
    /*position: absolute;*/
}

.article-teaser .article-author {
    float: left;
}

.article-teaser .article-author span {
    margin-left: 10px;
}

#editor {
    margin-top: 50px;
}

#editor input.article-title {
    margin-top: 20px;
}

.stacks-editor {
    max-width: 200px;
}

#footer {
    clear: both;
}

/* Override bootstrap margin to push footer all the way down with no bottom gap
 * */
#footer .navbar {
    margin-bottom: 0px;
    min-height: 80px;
    margin-top: 100px;
}

#footer ul {
    margin-top: 2px;
}

#footer ul li {
    color: #9d9d9d;
    font-size: 12px;
    font-weight: 500;
    font-style: normal;
    padding-bottom: 0px;
    padding-right: 0px;
    padding-top: 10px;
}

#footer ul li a {
    padding-left: 5px;
    padding-top: 0px;
    margin-left: 0px;
}

#footer .navbar-brand img {
    margin-top: 7px;
}

.nav-footer li h6 {
    color: #ffffff;
    font-size: 14px;
    line-height: 17px;
}

.nav-footer li a {
    color: #9d9d9d;
    font-size: 12px;
    font-weight: 500;
    font-style: normal;
}

.nav-footer li a:hover {
    background-color: #222;
}

/* Override button size for the bootstrap-select buttons to account for our
 * font. It defaults to 14px which is a bit too big for the default dropdown
 * text. */
.bootstrap-select .btn {
    font-size: 12px;
}

@media(max-width:767px) {
    #article {
        padding-left: 10px;
    }

    .article-teaser {
        height: auto;
        margin-right: 0px;
        padding: 15px 0px 15px 0px;
        border: 0px;
    }

    .article-teaser:hover {
        border: 0px;
    }

    .article-teaser .article-author {
        display:none;
    }

    .article-teaser .learning-link {
        display: none;
    }

    .article-teaser hr {
        display: none;
    }

    .article-teaser .title {
        font-size: 14px;
        color: #f96816;
    }

    .article-description {
        height: 65%;
    }

    /* Don't show this on mobile b/c takes up space and users are not going to
     * write tutorials on mobile anyway */
    .create-tutorial {
        display: none;
    }

    /* Nav bar is much shorter on small screens */
    .navbar-brand img {
        margin-top: -10px;
    }


    #footer ul {
        padding-top: 25px;
        margin-left: 2px;
    }

    #footer ul li {
        margin-top: 0px;
        padding-top: 0px;
        margin-left: 0px;
    }

    .navbar-fixed-top {
        height: auto;
    }

    .navbar-left-index {
        position: relative;
    }

    .navbar-left-article {
        position: relative;
    }

    #table-of-contents {
        overflow-y: visible;
        overflow-x: visible;
        max-height: none;
        position: relative;
    }

    a.emphasize {
        border: 0px;
        text-align: left;
    }
}

@media (max-width: 992px) {
    /* There's corresponding code on article.html to reorder the table of
     * contents on this size screen. */
    #table-of-contents {
        overflow-y: visible;
        overflow-x: visible;
        max-height: none;
        position: relative;
        text-align: center;
        padding-bottom: 10px;
    }

    .navbar-header {
        float: none;
    }
    .navbar-left,.navbar-right {
        float: none !important;
    }
    .navbar-toggle {
        display: block;
    }
    .navbar-collapse {
        border-top: 1px solid transparent;
        box-shadow: inset 0 1px 0 rgba(255,255,255,0.1);
        background-color: #333;
    }
    .navbar-fixed-top {
        top: 0;
        border-width: 0 0 1px;
    }
    .navbar-collapse.collapse {
        display: none!important;
    }
    .navbar-nav {
        float: none!important;
        margin-top: 7.5px;
    }
    .navbar-nav>li {
        float: none;
    }
    .navbar-nav>li>a {
        padding-top: 10px;
        padding-bottom: 10px;
    }
    .collapse.in{
        display:block !important;
    }
    .navbar-inverse .navbar-nav > .active > a,
    .navbar-inverse .navbar-nav > .active > a:hover,
    .navbar-inverse .navbar-nav > .active > a:focus {
        background-color: transparent;
    }

    .navbar-left-index {
        position: relative;
    }

    .navbar-left-article {
        position: relative;
    }
=======
    * to show up in uniform place regardless of title length. */
    height: 150px;
}

#article-header {
    position: relative;
}

#article-header img {
    float: left;
}

#article-header h2 {
    float: left;
    margin-left: 10px;
    margin-top: -2px;
    font-size: 16px;
}

#article-header h3 {
    clear: left;
    position: absolute;
    /* based on size of article image */
    left: 50px;
    top: -5px;
    font-size: 16px;
}

#title {
    clear: left;
}

#table-of-contents ul {
    list-style-type: none;
    padding-left: 0px;
}

#table-of-contents h4 {
    font-size: 15px;
    color: #b0b0b0;
}

#table-of-contents a,
#table-of-contents a:visited,
#table-of-contents a:focus {
    color: #b0b0b0;
}

#table-of-contents a:hover {
    color: #f96816;
}

#article-sidebar .hr-container {
    width: 30%;
}

/* Push article text over to account for the octicon-link showing up on hover.
 * Without this the headers would appear slightly indented on entire article
 * this forces all text to left align so the octicon link can show up in the
 * padding. */
#article p {
    padding-left: 21px;
}

#article pre, #article blockquote, #article form {
    margin-left: 21px;
}

#article h1,
#article h2,
#article h3,
#article h4,
#article h5,
#article h6 {
}

#article h1 .octicon-link,
#article h2 .octicon-link,
#article h3 .octicon-link,
#article h4 .octicon-link,
#article h5 .octicon-link,
#article h6 .octicon-link {
    margin-right: 5px;
    vertical-align: middle;
    visibility: hidden;
}

#article h1:hover .octicon-link,
#article h2:hover .octicon-link,
#article h3:hover .octicon-link,
#article h4:hover .octicon-link,
#article h5:hover .octicon-link,
#article h6:hover .octicon-link {
    visibility: visible;
}

#footer {
    padding: 15px 15px 100px 15px;
    background-color: #f96616;
    color: #000000;
    margin-top: 15px;
}

#footer .emphasize {
    padding: 15px;
}

#footer a, #footer a:focus, #footer a:visited {
    color: #ffffff;
}

#footer a:hover {
    color: #000000;
    text-decoration: none;
}

#footer a.emphasize, #footer a.emphasize:focus, #footer a.emphasize:visited {
    font-size: 18px;
    color: #ffffff;
}

#footer a.emphasize:hover {
    font-size: 18px;
    color: #000000;
    text-decoration: none;
}

#footer .features {
    margin-bottom: 25px;
}

#footer .contact {
    margin-top: 25px;
    text-align: left;
}

#footer .write-guide {
    text-align: center;
}

#footer .social-links {
    text-align: right;
}

#article-list {
    background-color: #efefef;
    /* Create overlap effect with padding-bottom on featured */
    margin-top: -170px;
    padding: 15px;
}

#article-list .nav > li {
    float: left;
}

#stacks {
    color: #696969;
    font-size: 14px;
}

#article-list .form-control {
    background-color: #efefef;
}

#article-list .btn-default {
    background-color: #efefef;
    border: none;
    font-size: 14px;
    color: #696969;
    padding-top: 10px;
}

#article-list .nav li a.active, #article-list .nav li a.active:visited, #article-list .nav li a.active:focus, #article-list .nav li.active:hover {
    color: #000000;
    text-decoration: underline;
}

#article-list .nav li a, #article-list .nav li a:visited, #article-list .nav li a:focus, #article-list .nav li:hover {
    color: #696969;
}

#signup {
    padding: 4px;
    margin-top: 25px;
    font-size: 16px;
    font-weight: 500;
    color: #ffffff;
}

#signup a {
    color: #000000;
}

#signup .form-group {
    padding-top: 15px;
}

#signup .btn-primary,
#signup .btn-primary:focus,
#signup .btn-primary:hover,
#signup .btn-primary:active,
#signup .btn-primary:active:hover,
#signup .btn-primary:active:focus {
    background-color: #ffffff;
    border-color: #ffffff;
    color: #000000;
}

.load-guides {
    margin-top: 15px;
    margin-bottom: 15px;
    margin-right: 50px;
    background-color: #d1d1d1;
    text-align: center;
    font-size: 16px;
    padding: 15px 20px 15px 20px;
}

.manifesto {
    text-align: center;
    margin-bottom: 25px;
}

.manifesto p {
    color: #696969;
    font-size: 20px;
}

#share-column .emphasize {
    border: 1px solid #f96616;
    padding: 15px;
}

/* Overrides bootstrap-markdown CSS */
.md-preview {
    padding: 15px;

}

/* Give a bit of breathing room to surrounding area of message boxes */
.bg-info, .bg-danger, .bg-warning {
    padding: 10px;
    text-align: center;
}

#editor-section {
    margin-top: 50px;
}

#editor-section #title {
    margin-top: 20px;
    width: 70%;
}

a.active-page {
    text-decoration: underline;
}

.editor-container {
    width: 70%;
}

.stacks-editor {
    max-width: 200px;
}

/* Override button size for the bootstrap-select buttons to account for our
 * font. It defaults to 14px which is a bit too big for the default dropdown
 * text. */
.bootstrap-select .btn {
    font-size: 12px;
}

@media(max-width:992px) {
    #article-sidebar {
        text-align: center;
    }

    #article-sidebar .hr-container {
        width: 100%;
    }

    #article {
        margin-top: 40px;
    }

>>>>>>> 2622a825
}<|MERGE_RESOLUTION|>--- conflicted
+++ resolved
@@ -4,103 +4,7 @@
 
 body {
   font-family: "Gotham SSm A","Gotham SSm B","Helvetica Neue",Helvetica,Roboto,Arial,sans-serif;
-<<<<<<< HEAD
-  padding-top: 50px;
-  height: 100%;
   letter-spacing: -.015em;
-}
-
-h1, h2, h3, h4, h5, h6 {
-    letter-spacing: -.045em;
-}
-
-h1 a, h2 a, h3 a, h4 a, h5 a, h6 a {
-    padding-right: 5px;
-}
-
-/* Github markdown parser returns svg icon to create links for headers. We only
- * want to show them on hover to be similar to how it work on github.com. */
-h1 a :first-child, h2 a :first-child, h3 a :first-child, h4 a :first-child, h5 a :first-child, h6 a :first-child {
-    visibility: hidden;
-}
-
-h1:hover a :first-child, h2:hover a :first-child, h3:hover a :first-child, h4:hover a :first-child, h5:hover a :first-child, h6:hover a :first-child {
-    visibility: visible;
-}
-
-#wrap {
-    min-height: 100%;
-    height: auto !important;
-    height: 100%;
-    margin-bottom: -80px;
-}
-
-.header {
-  padding: 20px 15px 0px 15px;
-  text-align: center;
-}
-
-#article {
-    padding-left: 70px;
-}
-
-#share-column {
-    padding-left: 50px;
-}
-
-#table-of-contents {
-    max-height: 500px;
-    overflow-y: scroll;
-    overflow-x: visible;
-    font-size: 12px;
-    line-height: 1.7em;
-    border-bottom: 1px solid #eee;
-    padding-bottom: 155px;
-}
-
-#table-of-contents h6 {
-    text-align: center;
-}
-
-#table-of-contents hr {
-    margin-bottom: 10px;
-}
-
-#table-of-contents ul {
-    margin-left: 0px;
-    padding-left: 3px;
-    padding-right: 8px;
-    list-style-type: none;
-}
-
-#table-of-contents ul li {
-    margin-left: 0px;
-    padding-left: 3px;
-    padding-right: 8px;
-}
-
-/* Push image down just a bit to level out with links in header */
-.navbar-brand img {
-    margin-top: 15px;
-}
-
-.push {
-    height: 80px;
-}
-
-
-#signup {
-    border: 1px solid #f96816;
-    padding: 4px;
-}
-
-#signup .form-group {
-    padding-top: 15px;
-}
-
-#signup {
-    font-size: 8pt;
-    font-weight: 500;
 }
 
 /* Default color of Pluralsight buttons */
@@ -115,175 +19,6 @@
 }
 
 /* Use default Pluralsight link styling */
-a,
-a:visited,
-a:hover,
-a:focus {
-  color: #f96816;
-  text-decoration: none;
-}
-
-/* Make navbar height simliar to main Pluralsight navbar */
-.navbar {
-    font-style: normal;
-    padding-bottom: 15px;
-    font-weight: 500;
-    font-size: 14px;
-}
-
-.navbar-fixed-top {
-    padding-bottom: 0px;
-
-    /* Changing this height requires changing the hard-coded padding in
-       the create_toc_from_headers function in utils.js! */
-    height: 97px;
-}
-
-.navbar-fixed-top li a {
-    margin-top: 10px;
-}
-
-.navbar li {
-    margin-top: 10px;
-    letter-spacing: -0.23999999463558197px;
-}
-
-.navbar li a {
-    margin-left: 25px;
-}
-
-.navbar li a:hover {
-    text-decoration: underline;
-}
-
-/* Remove box around active links  */
-.navbar-inverse .navbar-nav > .active > a,
-.navbar-inverse .navbar-nav > .active > a:hover,
-.navbar-inverse .navbar-nav > .active > a:focus {
-  background-color: #222;
-}
-
-/* Give a bit of breathing room to surrounding area of message boxes */
-.bg-info, .bg-danger, .bg-warning {
-    padding: 10px;
-}
-
-.navbar-fixed-bottom {
-    height: 75px;
-}
-
-.tagline {
-    font-weight: 100;
-    margin-top: 50px;
-    font-size: 30px;
-    margin-bottom: 10px;
-    line-height: 33px;
-    text-align: center;
-}
-
-.header hr {
-    border-top-color: #ddd;
-}
-
-.gradient-text {
-    font-family: sans-serif;
-    color: #fd0808;
-    background: -webkit-linear-gradient(left, #f5518a 0%, #fd0808 50%, #9f041b 100%);
-    -webkit-background-clip: text;
-    -webkit-text-fill-color: transparent;
-}
-
-.features {
-    margin-left: auto;
-    margin-right: auto;
-    color: #fd0808;
-    font-weight: bold;
-    text-align: center;
-    margin-top: 30px;
-    margin-bottom: 50px;
-    font-size: 15px;
-}
-
-.features img {
-    margin-right: 10px;
-}
-
-.index-left {
-    text-align: center;
-}
-
-.index-left h3 {
-    font-size: 18px;
-    color: #555555;
-}
-
-.index-left h4 {
-    margin-top: 35px;
-    font-size: 16px;
-    color: #555555;
-}
-
-a.emphasize {
-    display: block;
-    border: 1px solid #f96816;
-    padding: 10px;
-    text-decoration: none;
-    text-align: center;
-    color: #f96816;
-    font-weight: 300;
-}
-
-a.emphasize:hover, .navbar-left-article .create-tutorial a.emphasize:hover {
-    background-color: #f96816;
-    color: #ffffff;
-    border: 1px solid #f96816;
-    font-weight: 500;
-}
-
-.navbar-left-article .create-tutorial a.emphasize {
-    font-size: 12px;
-    display: block;
-    border: 1px solid #f96816;
-    padding: 3px;
-    text-decoration: none;
-    text-align: center;
-    color: #f96816;
-    font-weight: 500;
-}
-
-.index-left .checkbox {
-    line-height: 1.5em;
-    font-size: 16px;
-    color: #1a1a1a;
-}
-
-
-.article-teaser {
-    height: 280px;
-    border: 1px solid #cecece;
-    text-align: center;
-    padding: 15px 10px 15px 10px;
-    margin-right: 15px;
-    margin-bottom: 15px;
-    overflow: hidden;
-    color: #555555;
-    position: relative;
-=======
-  letter-spacing: -.015em;
-}
-
-/* Default color of Pluralsight buttons */
-.btn-primary,
-.btn-primary:focus,
-.btn-primary:hover,
-.btn-primary:active,
-.btn-primary:active:hover,
-.btn-primary:active:focus {
-    background-color: #fb6e20;
-    border-color: #fb6e20;
-}
-
-/* Use default Pluralsight link styling */
 a, a:visited, a:hover, a:focus {
     color: #f96816;
     text-decoration: none;
@@ -399,7 +134,6 @@
     .load-guides {
         margin-left: 45px;
     }
->>>>>>> 2622a825
 }
 
 .article-teaser:hover {
@@ -409,8 +143,6 @@
     box-shadow: 1px 1px 5px #333;
 }
 
-<<<<<<< HEAD
-=======
 .article-teaser .article-author {
     color: #f96616;
     font-size: 16px;
@@ -418,7 +150,6 @@
     padding-right: 10px;
 }
 
->>>>>>> 2622a825
 /* Allow entire article teaser to be clickable */
 .article-teaser span.clickable {
     position: absolute;
@@ -427,10 +158,7 @@
     top: 0;
     left: 0;
     z-index: 1;
-<<<<<<< HEAD
-=======
     border: 1px solid #aeaeae;
->>>>>>> 2622a825
 }
 
 .article-teaser .title {
@@ -439,248 +167,11 @@
 
 .article-teaser hr {
     /* override bootstrap defaults */
-<<<<<<< HEAD
-    border-top: 1px solid #cecece;
-=======
     border-top: 1px solid #000000;
->>>>>>> 2622a825
 }
 
 .article-description {
     /* Based off of article-teaser height. Forces the hr and link inside teaser
-<<<<<<< HEAD
-     * to show up in uniform place regardless of title length. */
-    height: 150px;
-    /*width: 100%;*/
-    /*position: absolute;*/
-}
-
-.article-teaser .article-author {
-    float: left;
-}
-
-.article-teaser .article-author span {
-    margin-left: 10px;
-}
-
-#editor {
-    margin-top: 50px;
-}
-
-#editor input.article-title {
-    margin-top: 20px;
-}
-
-.stacks-editor {
-    max-width: 200px;
-}
-
-#footer {
-    clear: both;
-}
-
-/* Override bootstrap margin to push footer all the way down with no bottom gap
- * */
-#footer .navbar {
-    margin-bottom: 0px;
-    min-height: 80px;
-    margin-top: 100px;
-}
-
-#footer ul {
-    margin-top: 2px;
-}
-
-#footer ul li {
-    color: #9d9d9d;
-    font-size: 12px;
-    font-weight: 500;
-    font-style: normal;
-    padding-bottom: 0px;
-    padding-right: 0px;
-    padding-top: 10px;
-}
-
-#footer ul li a {
-    padding-left: 5px;
-    padding-top: 0px;
-    margin-left: 0px;
-}
-
-#footer .navbar-brand img {
-    margin-top: 7px;
-}
-
-.nav-footer li h6 {
-    color: #ffffff;
-    font-size: 14px;
-    line-height: 17px;
-}
-
-.nav-footer li a {
-    color: #9d9d9d;
-    font-size: 12px;
-    font-weight: 500;
-    font-style: normal;
-}
-
-.nav-footer li a:hover {
-    background-color: #222;
-}
-
-/* Override button size for the bootstrap-select buttons to account for our
- * font. It defaults to 14px which is a bit too big for the default dropdown
- * text. */
-.bootstrap-select .btn {
-    font-size: 12px;
-}
-
-@media(max-width:767px) {
-    #article {
-        padding-left: 10px;
-    }
-
-    .article-teaser {
-        height: auto;
-        margin-right: 0px;
-        padding: 15px 0px 15px 0px;
-        border: 0px;
-    }
-
-    .article-teaser:hover {
-        border: 0px;
-    }
-
-    .article-teaser .article-author {
-        display:none;
-    }
-
-    .article-teaser .learning-link {
-        display: none;
-    }
-
-    .article-teaser hr {
-        display: none;
-    }
-
-    .article-teaser .title {
-        font-size: 14px;
-        color: #f96816;
-    }
-
-    .article-description {
-        height: 65%;
-    }
-
-    /* Don't show this on mobile b/c takes up space and users are not going to
-     * write tutorials on mobile anyway */
-    .create-tutorial {
-        display: none;
-    }
-
-    /* Nav bar is much shorter on small screens */
-    .navbar-brand img {
-        margin-top: -10px;
-    }
-
-
-    #footer ul {
-        padding-top: 25px;
-        margin-left: 2px;
-    }
-
-    #footer ul li {
-        margin-top: 0px;
-        padding-top: 0px;
-        margin-left: 0px;
-    }
-
-    .navbar-fixed-top {
-        height: auto;
-    }
-
-    .navbar-left-index {
-        position: relative;
-    }
-
-    .navbar-left-article {
-        position: relative;
-    }
-
-    #table-of-contents {
-        overflow-y: visible;
-        overflow-x: visible;
-        max-height: none;
-        position: relative;
-    }
-
-    a.emphasize {
-        border: 0px;
-        text-align: left;
-    }
-}
-
-@media (max-width: 992px) {
-    /* There's corresponding code on article.html to reorder the table of
-     * contents on this size screen. */
-    #table-of-contents {
-        overflow-y: visible;
-        overflow-x: visible;
-        max-height: none;
-        position: relative;
-        text-align: center;
-        padding-bottom: 10px;
-    }
-
-    .navbar-header {
-        float: none;
-    }
-    .navbar-left,.navbar-right {
-        float: none !important;
-    }
-    .navbar-toggle {
-        display: block;
-    }
-    .navbar-collapse {
-        border-top: 1px solid transparent;
-        box-shadow: inset 0 1px 0 rgba(255,255,255,0.1);
-        background-color: #333;
-    }
-    .navbar-fixed-top {
-        top: 0;
-        border-width: 0 0 1px;
-    }
-    .navbar-collapse.collapse {
-        display: none!important;
-    }
-    .navbar-nav {
-        float: none!important;
-        margin-top: 7.5px;
-    }
-    .navbar-nav>li {
-        float: none;
-    }
-    .navbar-nav>li>a {
-        padding-top: 10px;
-        padding-bottom: 10px;
-    }
-    .collapse.in{
-        display:block !important;
-    }
-    .navbar-inverse .navbar-nav > .active > a,
-    .navbar-inverse .navbar-nav > .active > a:hover,
-    .navbar-inverse .navbar-nav > .active > a:focus {
-        background-color: transparent;
-    }
-
-    .navbar-left-index {
-        position: relative;
-    }
-
-    .navbar-left-article {
-        position: relative;
-    }
-=======
     * to show up in uniform place regardless of title length. */
     height: 150px;
 }
@@ -966,6 +457,4 @@
     #article {
         margin-top: 40px;
     }
-
->>>>>>> 2622a825
 }