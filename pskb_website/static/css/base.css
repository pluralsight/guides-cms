html {
    height: 100%;
}

body {
  font-family: "Gotham SSm A","Gotham SSm B","Helvetica Neue",Helvetica,Roboto,Arial,sans-serif;
  padding-top: 50px;
<<<<<<< HEAD
  font-family: "Gotham SSm A","Gotham SSm B",sans-serif;
  letter-spacing: -.015em;
}

h1, h2, h3, h4, h5, h6 {
    letter-spacing: -.045em;
}

.starter-template {
  padding: 80px 15px;
=======
  height: 100%;
  letter-spacing: -.015em;
}

h1, h2, h3, h4, h5, h6 {
    letter-spacing: -.045em;
}

#wrap {
    min-height: 100%;
    height: auto !important;
    height: 100%;
    margin-bottom: -80px;
}

.header {
  padding: 20px 15px 0px 15px;
>>>>>>> b66f7b31
  text-align: center;
}

.navbar-left-article {
    position: fixed;
    z-index: 1000;
}

.article-right {
    margin-left: 195px;
}

/* Push image down just a bit to level out with links in header */
.navbar-brand img {
<<<<<<< HEAD
    margin-top: 20px;
=======
    margin-top: 15px;
>>>>>>> b66f7b31
}

.push {
    height: 80px;
}


#signup {
    border: 1px solid #f96816;
    padding: 4px;
}

#signup .form-group {
    padding-top: 15px;
}

#signup {
    font-size: 8pt;
    font-weight: 500;
}

/* Default color of Pluralsight buttons */
.btn-primary,
.btn-primary:focus,
.btn-primary:hover,
.btn-primary:active,
.btn-primary:active:hover,
.btn-primary:active:focus {
    background-color: #fb6e20;
    border-color: #fb6e20;
}

/* Use default Pluralsight link styling */
a,
a:visited,
a:hover,
a:focus {
  color: #f96816;
  text-decoration: none;
}

/* Make navbar height simliar to main Pluralsight navbar */
.navbar {
    font-style: normal;
    padding-bottom: 15px;
    font-weight: 500;
    font-size: 14px;
}

.navbar-fixed-top {
    padding-bottom: 0px;
    height: 97px;
}

.navbar-fixed-top li a {
    margin-top: 10px;
}

.navbar li {
    margin-top: 10px;
    letter-spacing: -0.23999999463558197px;
}

.navbar li a {
    margin-left: 25px;
}

.navbar li a:hover {
    text-decoration: underline;
}

/* Remove box around active links  */
.navbar-inverse .navbar-nav > .active > a,
.navbar-inverse .navbar-nav > .active > a:hover,
.navbar-inverse .navbar-nav > .active > a:focus {
  background-color: #222;
}

/* Give a bit of breathing room to surrounding area of message boxes */
.bg-info, .bg-danger {
    padding: 10px;
}

.navbar-fixed-bottom {
    height: 75px;
}

.tagline {
    font-weight: 100;
    margin-top: 50px;
}

.header hr {
    border-top-color: #ddd;
}

.gradient-text {
    font-family: sans-serif;
    color: #fd0808;
    background: -webkit-linear-gradient(left, #f5518a 0%, #fd0808 50%, #9f041b 100%);
    -webkit-background-clip: text;
    -webkit-text-fill-color: transparent;
}

.features {
    margin-left: auto;
    margin-right: auto;
    color: #fd0808;
    font-weight: bold;
    text-align: center;
    margin-top: 30px;
    margin-bottom: 50px;
    font-size: 15px;
}

.features img {
    margin-right: 10px;
}

.index-left {
    text-align: center;
}

.index-left h3 {
    font-size: 18px;
    color: #555555;
}

.index-left h4 {
    margin-top: 35px;
    font-size: 16px;
    color: #555555;
}

a.emphasize {
    display: block;
    border: 1px solid #f96816;
    padding: 10px;
    text-decoration: none;
    text-align: center;
    color: #f96816;
    font-weight: 300;
}

a.emphasize:hover, .navbar-left-article .create-tutorial a.emphasize:hover {
    background-color: #f96816;
    color: #ffffff;
    border: 1px solid #f96816;
    font-weight: 500;
}

.navbar-left-article .create-tutorial a.emphasize {
    font-size: 12px;
    display: block;
    border: 1px solid #f96816;
    padding: 3px;
    text-decoration: none;
    text-align: center;
    color: #f96816;
    font-weight: 500;
}

.index-left .checkbox {
    line-height: 1.5em;
    font-size: 16px;
    color: #1a1a1a;
}


.article-teaser {
    height: 280px;
    border: 1px solid #cecece;
    text-align: center;
    padding: 15px 10px 15px 10px;
    margin-right: 15px;
    margin-bottom: 15px;
    overflow: hidden;
    color: #555555;
    position: relative;
}

.article-teaser:hover {
    color: #f96816;
    -moz-box-shadow: 1px 1px 5px #333;
    -webkit-box-shadow: 1px 1px 5px #333;
    box-shadow: 1px 1px 5px #333;
}

/* Allow entire article teaser to be clickable */
.article-teaser span.clickable {
    position: absolute;
    width: 100%;
    height: 100%;
    top: 0;
    left: 0;
    z-index: 1;
}

.article-teaser .title {
    font-size: 18px;
}

.article-teaser hr {
    /* override bootstrap defaults */
    border-top: 1px solid #cecece;
}

.article-description {
    /* Based off of article-teaser height. Forces the hr and link inside teaser
     * to show up in uniform place regardless of title length. */
    height: 150px;
    /*width: 100%;*/
    /*position: absolute;*/
}

.article-teaser .article-author {
    float: left;
}

.article-teaser .article-author span {
    margin-left: 10px;
}

#editor {
    margin-top: 50px;
}

#editor input.article-title {
    margin-top: 50px;
}

.stacks-editor {
    max-width: 200px;
}

#footer {
    clear: both;
}

/* Override bootstrap margin to push footer all the way down with no bottom gap
 * */
#footer .navbar {
    margin-bottom: 0px;
    min-height: 80px;
    margin-top: 100px;
}

#footer ul {
    margin-top: 2px;
    margin-left: 55px;
}

#footer ul li {
    color: #9d9d9d;
    font-size: 12px;
    font-weight: 500;
    font-style: normal;
    margin-left: 25px;
    padding-bottom: 0px;
    padding-right: 0px;
    padding-top: 10px;
}

#footer ul li a {
    padding-left: 5px;
    padding-top: 0px;
    margin-left: 0px;
}

#footer .navbar-brand img {
    margin-top: 7px;
}

.nav-footer h6 {
    color: #ffffff;
    font-size: 14px;
    padding-left: 30px;
    line-height: 17px;
}

.nav-footer li a {
    color: #9d9d9d;
    font-size: 12px;
    font-weight: 500;
    font-style: normal;
}

.nav-footer li a:hover {
    background-color: #222;
}


@media(max-width:767px) {
    .article-teaser {
        height: auto;
        margin-right: 0px;
        padding: 15px 0px 15px 0px;
        border: 0px;
    }

    .article-teaser:hover {
        border: 0px;
    }

    .article-teaser .article-author {
        display:none;
    }

    .article-teaser .learning-link {
        display: none;
    }

    .article-teaser hr {
        display: none;
    }

    .article-teaser .title {
        font-size: 14px;
        color: #f96816;
    }

    .article-description {
        height: 65%;
    }

    /* Don't show this on mobile b/c takes up space and users are not going to
     * write tutorials on mobile anyway */
    .create-tutorial {
        display: none;
    }

    /* Nav bar is much shorter on small screens */
    .navbar-brand img {
        margin-top: -10px;
    }


    #footer ul {
        padding-top: 75px;
    }

    #footer ul li {
        margin-top: 0px;
        padding-top: 0px;
    }

    .navbar-fixed-top {
        height: auto;
    }

    .article-right {
        margin-left: 2px;
    }

    .navbar-left-index {
        position: relative;
    }

    .navbar-left-article {
        position: relative;
    }

    a.emphasize {
        border: 0px;
        text-align: left;
    }
}<|MERGE_RESOLUTION|>--- conflicted
+++ resolved
@@ -5,18 +5,6 @@
 body {
   font-family: "Gotham SSm A","Gotham SSm B","Helvetica Neue",Helvetica,Roboto,Arial,sans-serif;
   padding-top: 50px;
-<<<<<<< HEAD
-  font-family: "Gotham SSm A","Gotham SSm B",sans-serif;
-  letter-spacing: -.015em;
-}
-
-h1, h2, h3, h4, h5, h6 {
-    letter-spacing: -.045em;
-}
-
-.starter-template {
-  padding: 80px 15px;
-=======
   height: 100%;
   letter-spacing: -.015em;
 }
@@ -34,7 +22,6 @@
 
 .header {
   padding: 20px 15px 0px 15px;
->>>>>>> b66f7b31
   text-align: center;
 }
 
@@ -49,11 +36,7 @@
 
 /* Push image down just a bit to level out with links in header */
 .navbar-brand img {
-<<<<<<< HEAD
-    margin-top: 20px;
-=======
     margin-top: 15px;
->>>>>>> b66f7b31
 }
 
 .push {
