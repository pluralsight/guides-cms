--- conflicted
+++ resolved
@@ -508,8 +508,6 @@
     #article {
         margin-top: 40px;
     }
-<<<<<<< HEAD
-=======
 }
 
 @media(max-width:767px) {
@@ -550,5 +548,4 @@
         top: 10px;
         right: 10px;
     }
->>>>>>> 18726b76
 }