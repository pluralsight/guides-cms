--- conflicted
+++ resolved
@@ -97,15 +97,9 @@
     """
     Get rendered file text from github API, sha, and github link
 
-<<<<<<< HEAD
     :param path: Path to file (<owner>/<repo>/<dir>/.../<filename>)
     :param branch: Name of branch to read file from
     :param rendered_text: Return rendered or raw text
-=======
-    :params path: Path to file (<owner>/<repo>/<dir>/.../<filename>)
-    :params branch: Name of branch to read file from
-    :params rendered_text: Return rendered or raw text
->>>>>>> cc4ae200
     :returns: (file_contents, sha, github_link)
     """
 
@@ -146,13 +140,8 @@
     """
     Get file details from github
 
-<<<<<<< HEAD
     :param path: Path to file (<owner>/<repo>/<dir>/.../<filename>)
     :param branch: Name of branch to read file from
-=======
-    :params path: Path to file (<owner>/<repo>/<dir>/.../<filename>)
-    :params branch: Name of branch to read file from
->>>>>>> cc4ae200
     :returns: (raw_text, SHA, github_url)
     """
 
@@ -176,7 +165,6 @@
     """
     Save given file content to github
 
-<<<<<<< HEAD
     :param path: Path to file (<owner>/<repo>/<dir>/.../<filename>)
     :param message: Commit message to save file with
     :param content: Content of file
@@ -184,16 +172,7 @@
     :param email: Email address of author
     :param sha: Optional SHA of file if it already exists on github
     :param branch: Name of branch to commit file to (branch must already
-=======
-    :params path: Path to file (<owner>/<repo>/<dir>/.../<filename>)
-    :params message: Commit message to save file with
-    :params content: Content of file
-    :params name: Name of author who wrote file
-    :params email: Email address of author
-    :params sha: Optional SHA of file if it already exists on github
-    :params branch: Name of branch to commit file to (branch must already
->>>>>>> cc4ae200
-                    exist)
+                   exist)
 
     :returns: HTTP status of API request
     """
@@ -284,13 +263,8 @@
     """
     Read branch and get HEAD sha
 
-<<<<<<< HEAD
     :param repo_path: Path to repo of branch
     :param name: Name of branch to read
-=======
-    :params repo_path: Path to repo of branch
-    :params name: Name of branch to read
->>>>>>> cc4ae200
     :returns: SHA of HEAD and HTTP failure status code
     """
 
@@ -305,15 +279,9 @@
     """
     Create a new branch
 
-<<<<<<< HEAD
     :param repo_path: Path to repo that branch should be created from
     :param name: Name of branch to create
     :param sha: SHA to branch from
-=======
-    :params repo_path: Path to repo that branch should be created from
-    :params name: Name of branch to create
-    :params sha: SHA to branch from
->>>>>>> cc4ae200
     :returns: True if branch was created or False if branch already exists or
               could not be created
     """
@@ -344,15 +312,9 @@
     """
     Update branch to new commit SHA
 
-<<<<<<< HEAD
     :param repo_path: Path to repo that branch should be created from
     :param name: Name of branch to create
     :param sha: SHA to branch from
-=======
-    :params repo_path: Path to repo that branch should be created from
-    :params name: Name of branch to create
-    :params sha: SHA to branch from
->>>>>>> cc4ae200
     :returns: True if branch was update or False if branch could not be updated
     """
 
