--- conflicted
+++ resolved
@@ -29,8 +29,6 @@
 file_details = collections.namedtuple('file_details', 'path, branch, sha, last_updated, url, text')
 
 
-<<<<<<< HEAD
-=======
 def default_repo_path():
     """Get path to main repo"""
 
@@ -44,7 +42,6 @@
                                          app.config['REPO_NAME'])
 
 
->>>>>>> 2622a825
 def log_error(message, url, resp, **kwargs):
     """
     Log an error from a request and include URL, response status, response data
@@ -82,13 +79,6 @@
     if sha is None:
         raise StopIteration
 
-<<<<<<< HEAD
-    url = 'repos/%s/git/trees/%s?recursive=1' % (repo, sha)
-    resp = github.get(url)
-
-    if resp.status != 200:
-        log_error('Failed reading files', url, resp)
-=======
     headers = {}
     cache_key = (repo, sha, filename)
     etag = cache.read_file_listing_etag(cache_key)
@@ -97,7 +87,6 @@
 
     resp = _fetch_files_from_github_api(repo, sha, headers=headers)
     if resp is None:
->>>>>>> 2622a825
         raise StopIteration
 
     # Try to read articles from cache
@@ -144,10 +133,6 @@
         truncated = False
 
     # FIXME: Handle this scenario
-<<<<<<< HEAD
-    if resp.data['truncated']:
-        log_error('Too many files for API call', url, resp)
-=======
     if truncated:
         log_error('Too many files for API call', url, resp)
 
@@ -195,7 +180,6 @@
     resp = _fetch_files_from_github_api(repo, sha)
     if resp is None:
         raise ValueError('Failed reponse')
->>>>>>> 2622a825
 
     count = 0
     files = []
@@ -364,8 +348,6 @@
         return False
 
     return True
-<<<<<<< HEAD
-=======
 
 
 def commit_image_to_github(path, message, file_, name, email, sha=None,
@@ -388,7 +370,6 @@
     contents = base64.encodestring(file_.read())
     return commit_file_to_github(path, message, contents, name, email, sha=sha,
                                  branch=branch, auto_encode=False)
->>>>>>> 2622a825
 
 
 def read_user_from_github(username=None):
