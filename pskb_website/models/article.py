--- conflicted
+++ resolved
@@ -10,23 +10,14 @@
 from .. import cache
 from . import lib
 from .. import remote
-<<<<<<< HEAD
-from .. import cache
-=======
 from . import file as file_mod
 from .. import utils
 from .user import find_user
 
->>>>>>> 2622a825
-
 # FIXME: This file is fairly modular to the outside world but internally it's
 # very fragmented and the layers of abstraction are all mixed up.  Needs a lot
 # of TLC...
 
-<<<<<<< HEAD
-=======
-
->>>>>>> 2622a825
 FILE_EXTENSION = '.md'
 ARTICLE_FILENAME = 'article%s' % (FILE_EXTENSION)
 ARTICLE_METADATA_FILENAME = 'details.json'
@@ -44,9 +35,6 @@
 
     :returns: Iterator through article objects
 
-<<<<<<< HEAD
-def get_available_articles(published=None, repo_path=None):
-=======
     Note that article objects only have path, title, author name, and stacks
     filled out.  You'll need to call read_article() to get full article
     details.
@@ -73,7 +61,6 @@
 
 
 def get_available_articles_from_api(published=None, repo_path=None):
->>>>>>> 2622a825
     """
     Get iterator for current article objects
 
@@ -91,27 +78,6 @@
     # article objects.  This way the github layer only knows what's available
     # on github and doesn't have knowledge of how we organize things, etc.
     if repo_path is None:
-<<<<<<< HEAD
-        repo_path = main_article_path()
-
-    for file_details in remote.files_from_github(repo_path, ARTICLE_FILENAME):
-        path_info = parse_full_path(file_details.path)
-        json_str = read_meta_data_for_article_path(file_details.path)
-
-        # No meta data file available
-        if json_str is None:
-            # Cannot do anything here b/c we do not know the title.
-            app.logger.error('Failed reading meta data for "%s", file_details: %s',
-                             path_info, file_details)
-            continue
-
-        try:
-            article = Article.from_json(json_str)
-        except ValueError:
-            app.logger.error('Failed parsing json meta data for "%s", file_details: %s, json: %s',
-                             path_info, file_details, json_str)
-            continue
-=======
         repo_path = remote.default_repo_path()
 
         if published:
@@ -152,10 +118,9 @@
                 app.logger.error('Failed parsing json meta data for "%s", file_details: %s, json: %s',
                                  path_info, file_details, json_str)
                 continue
->>>>>>> 2622a825
-
-        article.filename = path_info.filename
-        article.repo_path = path_info.repo
+
+            article.filename = path_info.filename
+            article.repo_path = path_info.repo
 
         if published is None or article.published == published:
             yield article
@@ -191,11 +156,7 @@
             yield article
 
 
-<<<<<<< HEAD
-def read_article(path, rendered_text=True, branch='master', repo_path=None):
-=======
 def read_article(path, rendered_text=True, branch=u'master', repo_path=None):
->>>>>>> 2622a825
     """
     Read article
 
@@ -208,11 +169,7 @@
     """
 
     if repo_path is None:
-<<<<<<< HEAD
-        repo_path = main_article_path()
-=======
         repo_path = remote.default_repo_path()
->>>>>>> 2622a825
 
     full_path = '%s/%s' % (repo_path, path)
 
@@ -220,33 +177,12 @@
     if not path.endswith(FILE_EXTENSION):
         slash = '' if path.endswith('/') else '/'
         full_path = '%s%s%s' % (full_path, slash, ARTICLE_FILENAME)
-<<<<<<< HEAD
-        cache_path = path
-    else:
-        # Don't cache with the filename b/c it just takes up cache space and
-        # right now it's always the same.
-        cache_path = ''.join(path.split('/')[:-1])
-
-    json_str = cache.read_article(cache_path, branch)
-    if json_str is not None:
-        article = Article.from_json(json_str)
-
-        # Only caching rendered text b/c that's the 'front-end' of the site and
-        # is more important to be fast.
-        if rendered_text:
-            return article
-
-        details = remote.file_details_from_github(full_path, branch)
-        if details is not None and details.text is not None:
-            article.content = details.text
-=======
 
     # Only caching rendered text of articles since that's the 'front-end' of
     # the site.
     if rendered_text:
         article = read_article_from_cache(path, branch)
         if article is not None:
->>>>>>> 2622a825
             return article
 
     details = remote.read_file_from_github(full_path, branch, rendered_text)
@@ -275,25 +211,18 @@
         # We don't have a ton of cache space so reserve it for more
         # high-traffic data like published articles.
         if article.published:
-<<<<<<< HEAD
-            cache.save_article(article)
-=======
             cache.save_article(article.path, article.branch,
                                lib.to_json(article))
->>>>>>> 2622a825
     else:
         # We cannot properly show an article without metadata.
         article = None
         app.logger.error('Failed reading meta data for %s, full_path: %s, branch: %s',
                          path_info, full_path, branch)
-<<<<<<< HEAD
-=======
 
     if article.image_url is None:
         user = find_user(article.author_name)
         if user is not None:
             article.image_url = user.avatar_url
->>>>>>> 2622a825
 
     return article
 
@@ -320,13 +249,8 @@
 
 
 def save_article(title, path, message, new_content, author_name, email, sha,
-<<<<<<< HEAD
-                 branch='master', image_url=None, repo_path=None,
-                 author_real_name=None, stacks=None):
-=======
                  branch=u'master', image_url=None, repo_path=None,
                  author_real_name=None, stacks=None, published=False):
->>>>>>> 2622a825
     """
     Create or save new (original) article, not branched article
 
@@ -344,10 +268,7 @@
     :param repo_path: Optional repo path to save into (<owner>/<name>)
     :param author_real_name: Optional real name of author, not username
     :param stacks: Optional list of stacks to associate with article
-<<<<<<< HEAD
-=======
     :param published: Boolean to indicate if article is published or not
->>>>>>> 2622a825
 
     :returns: Article object updated or saved
 
@@ -360,11 +281,8 @@
     article = Article(title, author_name, branch=branch, image_url=image_url,
                       repo_path=repo_path, author_real_name=author_real_name,
                       stacks=stacks)
-<<<<<<< HEAD
-=======
     article.published = published
 
->>>>>>> 2622a825
     if path:
         article.path = path
 
@@ -384,20 +302,12 @@
         # article, but not the meta data.
         return None
 
-<<<<<<< HEAD
+    cache.delete_article(article)
+
     return read_article(article.path, rendered_text=True,
                         branch=article.branch, repo_path=repo_path)
-=======
-    cache.delete_article(article)
->>>>>>> 2622a825
-
-    return read_article(article.path, rendered_text=True,
-                        branch=article.branch, repo_path=repo_path)
-
-<<<<<<< HEAD
-=======
-
->>>>>>> 2622a825
+
+
 def branch_article(article, message, new_content, author_name, email,
                    image_url, author_real_name=None):
     """
@@ -461,11 +371,7 @@
     return save_article(article.title, article.path, message, new_content,
                         author_name, email, article_sha, branch=branch,
                         image_url=image_url, author_real_name=author_real_name,
-<<<<<<< HEAD
-                        stacks=article.stacks)
-=======
                         stacks=article.stacks, published=article.published)
->>>>>>> 2622a825
 
 
 def branch_or_save_article(title, path, message, content, author_name, email,
@@ -498,16 +404,9 @@
     published = False
 
     if path:
-<<<<<<< HEAD
-        article = read_article(path, rendered_text=False, branch='master',
-                               repo_path=repo_path)
-    else:
-        article = None
-=======
         article = read_article(path, rendered_text=False, branch=u'master',
                                repo_path=repo_path)
         published = article.published
->>>>>>> 2622a825
 
     if article and article.author_name != author_name and sha:
         # Note branching an article cannot change the stacks!
@@ -517,11 +416,7 @@
         new = save_article(title, path, message, content, author_name, email,
                            sha, image_url=image_url, repo_path=repo_path,
                            author_real_name=author_real_name,
-<<<<<<< HEAD
-                           stacks=stacks)
-=======
                            stacks=stacks, published=published)
->>>>>>> 2622a825
 
     return new
 
@@ -546,25 +441,16 @@
     details = remote.read_file_from_github(filename, rendered_text=False,
                                            branch=branch)
     sha = None
-<<<<<<< HEAD
-    if details is not None:
-        sha = details.sha
-=======
     text = None
     if details is not None:
         sha = details.sha
         text = details.text
->>>>>>> 2622a825
 
     # Don't need to serialize everything, just the important stuff that's not
     # stored in the path and article.
     exclude_attrs = ('content', 'external_url', 'sha', 'repo_path', 'path',
                      'last_updated')
-<<<<<<< HEAD
-    json_content = article.to_json(exclude_attrs=exclude_attrs)
-=======
     json_content = lib.to_json(article, exclude_attrs=exclude_attrs)
->>>>>>> 2622a825
 
     # Nothing changed so no commit needed
     if text is not None and json_content == text:
@@ -636,11 +522,7 @@
     """
 
     orig_article = read_article(article.path, rendered_text=False,
-<<<<<<< HEAD
-                                branch='master', repo_path=article.repo_path)
-=======
                                 branch=u'master', repo_path=article.repo_path)
->>>>>>> 2622a825
 
     # Nothing to save, we're already tracking this branch
     if add_branch:
@@ -737,11 +619,7 @@
     """
 
     def __init__(self, title, author_name, filename=ARTICLE_FILENAME,
-<<<<<<< HEAD
-                 repo_path=None, branch='master', stacks=None, sha=None,
-=======
                  repo_path=None, branch=u'master', stacks=None, sha=None,
->>>>>>> 2622a825
                  content=None, external_url=None, image_url=None,
                  author_real_name=None):
         """
@@ -768,11 +646,7 @@
         self.filename = filename
         self.image_url = image_url
         self.last_updated = None
-<<<<<<< HEAD
-        self.author_real_name = author_real_name
-=======
         self.author_real_name = author_real_name or author_name
->>>>>>> 2622a825
 
         # Only useful if article has already been saved to github
         self.sha = sha
