--- conflicted
+++ resolved
@@ -18,11 +18,7 @@
 
 from .user import find_user
 
-<<<<<<< HEAD
-from .email_list import add_subscriber
-=======
 from .email_list import add_subscriber
 
 from .image import save_image
-from .lib import to_json
->>>>>>> 2622a825
+from .lib import to_json